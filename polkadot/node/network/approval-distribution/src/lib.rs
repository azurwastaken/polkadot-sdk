// Copyright (C) Parity Technologies (UK) Ltd.
// This file is part of Polkadot.

// Polkadot is free software: you can redistribute it and/or modify
// it under the terms of the GNU General Public License as published by
// the Free Software Foundation, either version 3 of the License, or
// (at your option) any later version.

// Polkadot is distributed in the hope that it will be useful,
// but WITHOUT ANY WARRANTY; without even the implied warranty of
// MERCHANTABILITY or FITNESS FOR A PARTICULAR PURPOSE.  See the
// GNU General Public License for more details.

// You should have received a copy of the GNU General Public License
// along with Polkadot.  If not, see <http://www.gnu.org/licenses/>.

//! [`ApprovalDistribution`] implementation.
//!
//! See the documentation on [approval distribution][approval-distribution-page] in the
//! implementers' guide.
//!
//! [approval-distribution-page]: https://paritytech.github.io/polkadot-sdk/book/node/approval/approval-distribution.html

#![warn(missing_docs)]

use self::metrics::Metrics;
use futures::{channel::oneshot, select, FutureExt as _};
use itertools::Itertools;
use net_protocol::peer_set::{ProtocolVersion, ValidationVersion};
use polkadot_node_jaeger as jaeger;
use polkadot_node_network_protocol::{
	self as net_protocol, filter_by_peer_version,
	grid_topology::{RandomRouting, RequiredRouting, SessionGridTopologies, SessionGridTopology},
	peer_set::MAX_NOTIFICATION_SIZE,
	v1 as protocol_v1, v2 as protocol_v2, vstaging as protocol_vstaging, PeerId,
	UnifiedReputationChange as Rep, Versioned, View,
};
use polkadot_node_primitives::approval::{
<<<<<<< HEAD
	v1::{AssignmentCertKind, BlockApprovalMeta, IndirectAssignmentCert},
	v2::{
		AsBitIndex, AssignmentCertKindV2, CandidateBitfield, IndirectAssignmentCertV2,
		IndirectSignedApprovalVoteV2,
	},
=======
	v1::{
		AssignmentCertKind, BlockApprovalMeta, IndirectAssignmentCert, IndirectSignedApprovalVote,
	},
	v2::{AsBitIndex, AssignmentCertKindV2, CandidateBitfield, IndirectAssignmentCertV2},
>>>>>>> c4211b65
};
use polkadot_node_subsystem::{
	messages::{
		ApprovalCheckResult, ApprovalDistributionMessage, ApprovalVotingMessage,
		AssignmentCheckResult, NetworkBridgeEvent, NetworkBridgeTxMessage,
	},
	overseer, FromOrchestra, OverseerSignal, SpawnedSubsystem, SubsystemError,
};
use polkadot_node_subsystem_util::reputation::{ReputationAggregator, REPUTATION_CHANGE_INTERVAL};
use polkadot_primitives::{
	BlockNumber, CandidateIndex, Hash, SessionIndex, ValidatorIndex, ValidatorSignature,
};
use rand::{CryptoRng, Rng, SeedableRng};
use std::{
	collections::{hash_map, BTreeMap, HashMap, HashSet, VecDeque},
	time::Duration,
};

mod metrics;

#[cfg(test)]
mod tests;

const LOG_TARGET: &str = "parachain::approval-distribution";

const COST_UNEXPECTED_MESSAGE: Rep =
	Rep::CostMinor("Peer sent an out-of-view assignment or approval");
const COST_DUPLICATE_MESSAGE: Rep = Rep::CostMinorRepeated("Peer sent identical messages");
const COST_ASSIGNMENT_TOO_FAR_IN_THE_FUTURE: Rep =
	Rep::CostMinor("The vote was valid but too far in the future");
const COST_INVALID_MESSAGE: Rep = Rep::CostMajor("The vote was bad");
const COST_OVERSIZED_BITFIELD: Rep = Rep::CostMajor("Oversized certificate or candidate bitfield");

const BENEFIT_VALID_MESSAGE: Rep = Rep::BenefitMinor("Peer sent a valid message");
const BENEFIT_VALID_MESSAGE_FIRST: Rep =
	Rep::BenefitMinorFirst("Valid message with new information");

// Maximum valid size for the `CandidateBitfield` in the assignment messages.
const MAX_BITFIELD_SIZE: usize = 500;

/// The Approval Distribution subsystem.
pub struct ApprovalDistribution {
	metrics: Metrics,
}

/// Contains recently finalized
/// or those pruned due to finalization.
#[derive(Default)]
struct RecentlyOutdated {
	buf: VecDeque<Hash>,
}

impl RecentlyOutdated {
	fn note_outdated(&mut self, hash: Hash) {
		const MAX_BUF_LEN: usize = 20;

		self.buf.push_back(hash);

		while self.buf.len() > MAX_BUF_LEN {
			let _ = self.buf.pop_front();
		}
	}

	fn is_recent_outdated(&self, hash: &Hash) -> bool {
		self.buf.contains(hash)
	}
}

// Contains topology routing information for assignments and approvals.
struct ApprovalRouting {
	required_routing: RequiredRouting,
	local: bool,
	random_routing: RandomRouting,
}

// This struct is responsible for tracking the full state of an assignment and grid routing
// information.
struct ApprovalEntry {
	// The assignment certificate.
	assignment: IndirectAssignmentCertV2,
	// The candidates claimed by the certificate. A mapping between bit index and candidate index.
<<<<<<< HEAD
	assignment_claimed_candidates: CandidateBitfield,
	// The approval signatures for each `CandidateIndex` claimed by the assignment certificate.
	approvals: HashMap<CandidateBitfield, IndirectSignedApprovalVoteV2>,
=======
	candidates: CandidateBitfield,
	// The approval signatures for each `CandidateIndex` claimed by the assignment certificate.
	approvals: HashMap<CandidateIndex, IndirectSignedApprovalVote>,
>>>>>>> c4211b65
	// The validator index of the assignment signer.
	validator_index: ValidatorIndex,
	// Information required for gossiping to other peers using the grid topology.
	routing_info: ApprovalRouting,
}

#[derive(Debug)]
enum ApprovalEntryError {
	InvalidValidatorIndex,
	CandidateIndexOutOfBounds,
	InvalidCandidateIndex,
	DuplicateApproval,
<<<<<<< HEAD
	UnknownAssignment,
	AssignmentsFollowedDifferentPaths(RequiredRouting, RequiredRouting),
=======
>>>>>>> c4211b65
}

impl ApprovalEntry {
	pub fn new(
		assignment: IndirectAssignmentCertV2,
		candidates: CandidateBitfield,
		routing_info: ApprovalRouting,
	) -> ApprovalEntry {
		Self {
			validator_index: assignment.validator,
			assignment,
			approvals: HashMap::with_capacity(candidates.len()),
<<<<<<< HEAD
			assignment_claimed_candidates: candidates,
=======
			candidates,
>>>>>>> c4211b65
			routing_info,
		}
	}

	// Create a `MessageSubject` to reference the assignment.
	pub fn create_assignment_knowledge(&self, block_hash: Hash) -> (MessageSubject, MessageKind) {
		(
<<<<<<< HEAD
			MessageSubject(
				block_hash,
				self.assignment_claimed_candidates.clone(),
				self.validator_index,
			),
=======
			MessageSubject(block_hash, self.candidates.clone(), self.validator_index),
>>>>>>> c4211b65
			MessageKind::Assignment,
		)
	}

<<<<<<< HEAD
=======
	// Create a `MessageSubject` to reference the approval.
	pub fn create_approval_knowledge(
		&self,
		block_hash: Hash,
		candidate_index: CandidateIndex,
	) -> (MessageSubject, MessageKind) {
		(
			MessageSubject(block_hash, candidate_index.into(), self.validator_index),
			MessageKind::Approval,
		)
	}

>>>>>>> c4211b65
	// Updates routing information and returns the previous information if any.
	pub fn routing_info_mut(&mut self) -> &mut ApprovalRouting {
		&mut self.routing_info
	}

	// Get the routing information.
	pub fn routing_info(&self) -> &ApprovalRouting {
		&self.routing_info
	}

	// Update routing information.
	pub fn update_required_routing(&mut self, required_routing: RequiredRouting) {
		self.routing_info.required_routing = required_routing;
	}

<<<<<<< HEAD
	// Tells if this entry assignment covers at least one candidate in the approval
	pub fn includes_approval_candidates(&self, approval: &IndirectSignedApprovalVoteV2) -> bool {
		for candidate_index in approval.candidate_indices.iter_ones() {
			if self.assignment_claimed_candidates.bit_at((candidate_index).as_bit_index()) {
				return true
			}
		}
		return false
	}

=======
>>>>>>> c4211b65
	// Records a new approval. Returns error if the claimed candidate is not found or we already
	// have received the approval.
	pub fn note_approval(
		&mut self,
<<<<<<< HEAD
		approval: IndirectSignedApprovalVoteV2,
=======
		approval: IndirectSignedApprovalVote,
>>>>>>> c4211b65
	) -> Result<(), ApprovalEntryError> {
		// First do some sanity checks:
		// - check validator index matches
		// - check claimed candidate
		// - check for duplicate approval
		if self.validator_index != approval.validator {
			return Err(ApprovalEntryError::InvalidValidatorIndex)
		}

<<<<<<< HEAD
		// We need at least one of the candidates in the approval to be in this assignment
		if !self.includes_approval_candidates(&approval) {
			return Err(ApprovalEntryError::InvalidCandidateIndex)
		}

		if self.approvals.contains_key(&approval.candidate_indices) {
			return Err(ApprovalEntryError::DuplicateApproval)
		}

		self.approvals.insert(approval.candidate_indices.clone(), approval.clone());
=======
		if self.candidates.len() <= approval.candidate_index as usize {
			return Err(ApprovalEntryError::CandidateIndexOutOfBounds)
		}

		if !self.candidates.bit_at(approval.candidate_index.as_bit_index()) {
			return Err(ApprovalEntryError::InvalidCandidateIndex)
		}

		if self.approvals.contains_key(&approval.candidate_index) {
			return Err(ApprovalEntryError::DuplicateApproval)
		}

		self.approvals.insert(approval.candidate_index, approval);
>>>>>>> c4211b65
		Ok(())
	}

	// Get the assignment certiticate and claimed candidates.
	pub fn assignment(&self) -> (IndirectAssignmentCertV2, CandidateBitfield) {
<<<<<<< HEAD
		(self.assignment.clone(), self.assignment_claimed_candidates.clone())
	}

	// Get all approvals for all candidates claimed by the assignment.
	pub fn approvals(&self) -> Vec<IndirectSignedApprovalVoteV2> {
		self.approvals.values().cloned().collect::<Vec<_>>()
	}

=======
		(self.assignment.clone(), self.candidates.clone())
	}

	// Get all approvals for all candidates claimed by the assignment.
	pub fn approvals(&self) -> Vec<IndirectSignedApprovalVote> {
		self.approvals.values().cloned().collect::<Vec<_>>()
	}

	// Get the approval for a specific candidate index.
	pub fn approval(&self, candidate_index: CandidateIndex) -> Option<IndirectSignedApprovalVote> {
		self.approvals.get(&candidate_index).cloned()
	}

>>>>>>> c4211b65
	// Get validator index.
	pub fn validator_index(&self) -> ValidatorIndex {
		self.validator_index
	}
}

// We keep track of each peer view and protocol version using this struct.
struct PeerEntry {
	pub view: View,
	pub version: ProtocolVersion,
}

// In case the original grid topology mechanisms don't work on their own, we need to trade bandwidth
// for protocol liveliness by introducing aggression.
//
// Aggression has 3 levels:
//
//  * Aggression Level 0: The basic behaviors described above.
//  * Aggression Level 1: The originator of a message sends to all peers. Other peers follow the
//    rules above.
//  * Aggression Level 2: All peers send all messages to all their row and column neighbors. This
//    means that each validator will, on average, receive each message approximately `2*sqrt(n)`
//    times.
// The aggression level of messages pertaining to a block increases when that block is unfinalized
// and is a child of the finalized block.
// This means that only one block at a time has its messages propagated with aggression > 0.
//
// A note on aggression thresholds: changes in propagation apply only to blocks which are the
// _direct descendants_ of the finalized block which are older than the given threshold,
// not to all blocks older than the threshold. Most likely, a few assignments struggle to
// be propagated in a single block and this holds up all of its descendants blocks.
// Accordingly, we only step on the gas for the block which is most obviously holding up finality.
/// Aggression configuration representation
#[derive(Clone)]
struct AggressionConfig {
	/// Aggression level 1: all validators send all their own messages to all peers.
	l1_threshold: Option<BlockNumber>,
	/// Aggression level 2: level 1 + all validators send all messages to all peers in the X and Y
	/// dimensions.
	l2_threshold: Option<BlockNumber>,
	/// How often to re-send messages to all targeted recipients.
	/// This applies to all unfinalized blocks.
	resend_unfinalized_period: Option<BlockNumber>,
}

impl AggressionConfig {
	/// Returns `true` if lag is past threshold depending on the aggression level
	fn should_trigger_aggression(&self, approval_checking_lag: BlockNumber) -> bool {
		if let Some(t) = self.l1_threshold {
			approval_checking_lag >= t
		} else if let Some(t) = self.resend_unfinalized_period {
			approval_checking_lag > 0 && approval_checking_lag % t == 0
		} else {
			false
		}
	}
}

impl Default for AggressionConfig {
	fn default() -> Self {
		AggressionConfig {
			l1_threshold: Some(13),
			l2_threshold: Some(28),
			resend_unfinalized_period: Some(8),
		}
	}
}

#[derive(PartialEq)]
enum Resend {
	Yes,
	No,
}

/// The [`State`] struct is responsible for tracking the overall state of the subsystem.
///
/// It tracks metadata about our view of the unfinalized chain,
/// which assignments and approvals we have seen, and our peers' views.
#[derive(Default)]
struct State {
	/// These two fields are used in conjunction to construct a view over the unfinalized chain.
	blocks_by_number: BTreeMap<BlockNumber, Vec<Hash>>,
	blocks: HashMap<Hash, BlockEntry>,

	/// Our view updates to our peers can race with `NewBlocks` updates. We store messages received
	/// against the directly mentioned blocks in our view in this map until `NewBlocks` is
	/// received.
	///
	/// As long as the parent is already in the `blocks` map and `NewBlocks` messages aren't
	/// delayed by more than a block length, this strategy will work well for mitigating the race.
	/// This is also a race that occurs typically on local networks.
	pending_known: HashMap<Hash, Vec<(PeerId, PendingMessage)>>,

	/// Peer data is partially stored here, and partially inline within the [`BlockEntry`]s
	peer_views: HashMap<PeerId, PeerEntry>,

	/// Keeps a topology for various different sessions.
	topologies: SessionGridTopologies,

	/// Tracks recently finalized blocks.
	recent_outdated_blocks: RecentlyOutdated,

	/// HashMap from active leaves to spans
	spans: HashMap<Hash, jaeger::PerLeafSpan>,

	/// Aggression configuration.
	aggression_config: AggressionConfig,

	/// Current approval checking finality lag.
	approval_checking_lag: BlockNumber,

	/// Aggregated reputation change
	reputation: ReputationAggregator,
}

#[derive(Debug, Clone, Copy, PartialEq, Eq)]
enum MessageKind {
	Assignment,
	Approval,
}

// Utility structure to identify assignments and approvals for specific candidates.
// Assignments can span multiple candidates, while approvals refer to only one candidate.
//
#[derive(Debug, Clone, Hash, PartialEq, Eq)]
struct MessageSubject(Hash, pub CandidateBitfield, ValidatorIndex);

#[derive(Debug, Clone, Default)]
struct Knowledge {
	// When there is no entry, this means the message is unknown
	// When there is an entry with `MessageKind::Assignment`, the assignment is known.
	// When there is an entry with `MessageKind::Approval`, the assignment and approval are known.
	known_messages: HashMap<MessageSubject, MessageKind>,
}

impl Knowledge {
	fn contains(&self, message: &MessageSubject, kind: MessageKind) -> bool {
		match (kind, self.known_messages.get(message)) {
			(_, None) => false,
			(MessageKind::Assignment, Some(_)) => true,
			(MessageKind::Approval, Some(MessageKind::Assignment)) => false,
			(MessageKind::Approval, Some(MessageKind::Approval)) => true,
		}
	}

	fn insert(&mut self, message: MessageSubject, kind: MessageKind) -> bool {
		let mut success = match self.known_messages.entry(message.clone()) {
			hash_map::Entry::Vacant(vacant) => {
				vacant.insert(kind);
				// If there are multiple candidates assigned in the message, create
				// separate entries for each one.
				true
			},
			hash_map::Entry::Occupied(mut occupied) => match (*occupied.get(), kind) {
				(MessageKind::Assignment, MessageKind::Assignment) => false,
				(MessageKind::Approval, MessageKind::Approval) => false,
				(MessageKind::Approval, MessageKind::Assignment) => false,
				(MessageKind::Assignment, MessageKind::Approval) => {
					*occupied.get_mut() = MessageKind::Approval;
					true
				},
			},
		};

		// In case of succesful insertion of multiple candidate assignments create additional
		// entries for each assigned candidate. This fakes knowledge of individual assignments, but
		// we need to share the same `MessageSubject` with the followup approval candidate index.
		if kind == MessageKind::Assignment && success && message.1.count_ones() > 1 {
			for candidate_index in message.1.iter_ones() {
				success = success &&
					self.insert(
						MessageSubject(
							message.0,
							vec![candidate_index as u32].try_into().expect("Non-empty vec; qed"),
							message.2,
						),
						kind,
					);
			}
		}
		success
<<<<<<< HEAD
	}

	// Tells if all keys are contained by this peer_knowledge
	pub fn contains_all_keys(&self, keys: &Vec<(MessageSubject, MessageKind)>) -> bool {
		keys.iter()
			.all(|assignment_key| self.contains(&assignment_key.0, assignment_key.1))
	}

	// Tells if all keys are contained by this peer_knowledge
	pub fn contains_any(&self, keys: &Vec<(MessageSubject, MessageKind)>) -> bool {
		keys.iter()
			.any(|assignment_key| self.contains(&assignment_key.0, assignment_key.1))
=======
>>>>>>> c4211b65
	}
}

/// Information that has been circulated to and from a peer.
#[derive(Debug, Clone, Default)]
struct PeerKnowledge {
	/// The knowledge we've sent to the peer.
	sent: Knowledge,
	/// The knowledge we've received from the peer.
	received: Knowledge,
}

impl PeerKnowledge {
	fn contains(&self, message: &MessageSubject, kind: MessageKind) -> bool {
		self.sent.contains(message, kind) || self.received.contains(message, kind)
	}

	/// Partition a list of assignments into two lists.
	///
	/// The the first one contains the list of assignments that we had
	/// sent to the peer and the second one the list of assignments that
	/// we have no knowledge if the peer has it or not.
	fn partition_sent_notknown<'a>(
		&self,
		assignments: &'a Vec<(IndirectAssignmentCertV2, CandidateBitfield)>,
	) -> (
		Vec<&'a (IndirectAssignmentCertV2, CandidateBitfield)>,
		Vec<&'a (IndirectAssignmentCertV2, CandidateBitfield)>,
	) {
		let (sent, not_sent): (
			Vec<&'a (IndirectAssignmentCertV2, CandidateBitfield)>,
			Vec<&'a (IndirectAssignmentCertV2, CandidateBitfield)>,
		) = assignments.iter().partition(|assignment| {
			self.sent.contains(
				&MessageSubject(
					assignment.0.block_hash,
					assignment.1.clone(),
					assignment.0.validator,
				),
				MessageKind::Assignment,
			)
		});

		let notknown_by_peer = not_sent
			.into_iter()
			.filter(|(assignment, candidate_bitfield)| {
				!self.contains(
					&MessageSubject(
						assignment.block_hash,
						candidate_bitfield.clone(),
						assignment.validator,
					),
					MessageKind::Assignment,
				)
			})
			.collect_vec();

		(sent, notknown_by_peer)
	}

	fn mark_sent(&mut self, assignments: &Vec<(IndirectAssignmentCertV2, CandidateBitfield)>) {
		for assignment in assignments {
			self.sent.insert(
				MessageSubject(
					assignment.0.block_hash,
					assignment.1.clone(),
					assignment.0.validator,
				),
				MessageKind::Assignment,
			);
		}
	}

	// Tells if all assignments for a given approval are included in the knowledge of the peer
	fn contains_assignments_for_approval(&self, approval: &IndirectSignedApprovalVoteV2) -> bool {
		self.contains_all_keys(&Self::generate_assignments_keys(&approval))
	}

	// Tells if all keys are contained by this peer_knowledge
	pub fn contains_all_keys(&self, keys: &Vec<(MessageSubject, MessageKind)>) -> bool {
		self.sent.contains_all_keys(keys) || self.received.contains_all_keys(keys)
	}

	// Generate the knowledge keys for querying if all assignments of an approval are known
	// by this peer.
	fn generate_assignments_keys(
		approval: &IndirectSignedApprovalVoteV2,
	) -> Vec<(MessageSubject, MessageKind)> {
		approval
			.candidate_indices
			.iter_ones()
			.map(|candidate_index| {
				(
					MessageSubject(
						approval.block_hash,
						(candidate_index as CandidateIndex).into(),
						approval.validator,
					),
					MessageKind::Assignment,
				)
			})
			.collect_vec()
	}

	// Generate the knowledge keys for querying if an approval is known by peer.
	fn generate_approval_key(
		approval: &IndirectSignedApprovalVoteV2,
	) -> (MessageSubject, MessageKind) {
		(
			MessageSubject(
				approval.block_hash,
				approval.candidate_indices.clone(),
				approval.validator,
			),
			MessageKind::Approval,
		)
	}
}

/// Information about blocks in our current view as well as whether peers know of them.
struct BlockEntry {
	/// Peers who we know are aware of this block and thus, the candidates within it.
	/// This maps to their knowledge of messages.
	known_by: HashMap<PeerId, PeerKnowledge>,
	/// The number of the block.
	number: BlockNumber,
	/// The parent hash of the block.
	parent_hash: Hash,
	/// Our knowledge of messages.
	knowledge: Knowledge,
	/// A votes entry for each candidate indexed by [`CandidateIndex`].
	candidates: Vec<CandidateEntry>,
	/// The session index of this block.
	session: SessionIndex,
	/// Approval entries for whole block. These also contain all approvals in the case of multiple
	/// candidates being claimed by assignments.
	approval_entries: HashMap<(ValidatorIndex, CandidateBitfield), ApprovalEntry>,
}

impl BlockEntry {
	// Returns the peer which currently know this block.
	pub fn known_by(&self) -> Vec<PeerId> {
		self.known_by.keys().cloned().collect::<Vec<_>>()
	}

	pub fn insert_approval_entry(&mut self, entry: ApprovalEntry) -> &mut ApprovalEntry {
		// First map one entry per candidate to the same key we will use in `approval_entries`.
		// Key is (Validator_index, CandidateBitfield) that links the `ApprovalEntry` to the (K,V)
		// entry in `candidate_entry.messages`.
<<<<<<< HEAD
		for claimed_candidate_index in entry.assignment_claimed_candidates.iter_ones() {
			match self.candidates.get_mut(claimed_candidate_index) {
				Some(candidate_entry) => {
					candidate_entry
						.assignments
						.entry(entry.validator_index())
						.or_insert(entry.assignment_claimed_candidates.clone());
=======
		for claimed_candidate_index in entry.candidates.iter_ones() {
			match self.candidates.get_mut(claimed_candidate_index) {
				Some(candidate_entry) => {
					candidate_entry
						.messages
						.entry(entry.validator_index())
						.or_insert(entry.candidates.clone());
>>>>>>> c4211b65
				},
				None => {
					// This should never happen, but if it happens, it means the subsystem is
					// broken.
					gum::warn!(
						target: LOG_TARGET,
						hash = ?entry.assignment.block_hash,
						?claimed_candidate_index,
						"Missing candidate entry on `import_and_circulate_assignment`",
					);
				},
			};
		}

		self.approval_entries
<<<<<<< HEAD
			.entry((entry.validator_index, entry.assignment_claimed_candidates.clone()))
			.or_insert(entry)
	}

	// Tels if all candidate_indices are valid candidates
	pub fn contains_candidates(&self, candidate_indices: &CandidateBitfield) -> bool {
		candidate_indices
			.iter_ones()
			.all(|candidate_index| self.candidates.get(candidate_index as usize).is_some())
	}

	// Returns all assignments covering the candidates in a given `approval`
	pub fn assignments_for_approval(
		&self,
		approval: &IndirectSignedApprovalVoteV2,
	) -> Result<Vec<(IndirectAssignmentCertV2, CandidateBitfield)>, ApprovalEntryError> {
		let mut assignments = Vec::new();

		if self.candidates.len() < approval.candidate_indices.len() as usize {
			return Err(ApprovalEntryError::CandidateIndexOutOfBounds)
		}

		// First determine all assignments bitfields that might be covered by this approval
		let covered_assignments_bitfields: HashSet<CandidateBitfield> = approval
			.candidate_indices
			.iter_ones()
			.filter_map(|candidate_index| {
				self.candidates.get(candidate_index).map_or(None, |candidate_entry| {
					candidate_entry.assignments.get(&approval.validator).cloned()
				})
			})
			.collect();

		for assignment_bitfield in covered_assignments_bitfields {
			if let Some(approval_entry) =
				self.approval_entries.get(&(approval.validator, assignment_bitfield.clone()))
			{
				assignments.push((approval_entry.assignment.clone(), assignment_bitfield.clone()))
			}
		}

		Ok(assignments)
	}

	// Saves the given approval in all ApprovalEntries that contain an assignment for any of the
	// candidates in the approval.
	//
	// Returns the required routing needed for this approval.
	pub fn note_approval(
		&mut self,
		approval: IndirectSignedApprovalVoteV2,
	) -> Result<RequiredRouting, ApprovalEntryError> {
		let mut required_routing = None;

		if self.candidates.len() < approval.candidate_indices.len() as usize {
			return Err(ApprovalEntryError::CandidateIndexOutOfBounds)
		}

		// First determine all assignments bitfields that might be covered by this approval
		let covered_assignments_bitfields: HashSet<CandidateBitfield> = approval
			.candidate_indices
			.iter_ones()
			.filter_map(|candidate_index| {
				self.candidates.get_mut(candidate_index).map_or(None, |candidate_entry| {
					candidate_entry.assignments.get(&approval.validator).cloned()
				})
			})
			.collect();

		// Mark the vote in all approval entries
		for assignment_bitfield in covered_assignments_bitfields {
			if let Some(approval_entry) =
				self.approval_entries.get_mut(&(approval.validator, assignment_bitfield))
			{
				approval_entry.note_approval(approval.clone())?;

				if let Some(required_routing) = required_routing {
					if required_routing != approval_entry.routing_info().required_routing {
						// This shouldn't happen since the required routing is computed based on the
						// validator_index, so two assignments from the same validators will have
						// the same required routing.
						return Err(ApprovalEntryError::AssignmentsFollowedDifferentPaths(
							required_routing,
							approval_entry.routing_info().required_routing,
						))
					}
				} else {
					required_routing = Some(approval_entry.routing_info().required_routing)
				}
			}
		}

		if let Some(required_routing) = required_routing {
			Ok(required_routing)
		} else {
			Err(ApprovalEntryError::UnknownAssignment)
		}
	}

	/// Returns the list of approval votes covering this candidate
	pub fn approval_votes(
		&self,
		candidate_index: CandidateIndex,
	) -> Vec<IndirectSignedApprovalVoteV2> {
		let result: Option<HashMap<CandidateBitfield, IndirectSignedApprovalVoteV2>> =
			self.candidates.get(candidate_index as usize).map(|candidate_entry| {
				candidate_entry
					.assignments
					.iter()
					.filter_map(|(validator, assignment_bitfield)| {
						self.approval_entries.get(&(*validator, assignment_bitfield.clone()))
					})
					.flat_map(|approval_entry| approval_entry.approvals.clone().into_iter())
					.collect()
			});

		result.map(|result| result.into_values().collect_vec()).unwrap_or_default()
	}
=======
			.entry((entry.validator_index, entry.candidates.clone()))
			.or_insert(entry)
	}

	// Returns a mutable reference of `ApprovalEntry` for `candidate_index` from validator
	// `validator_index`.
	pub fn approval_entry(
		&mut self,
		candidate_index: CandidateIndex,
		validator_index: ValidatorIndex,
	) -> Option<&mut ApprovalEntry> {
		self.candidates
			.get(candidate_index as usize)
			.map_or(None, |candidate_entry| candidate_entry.messages.get(&validator_index))
			.map_or(None, |candidate_indices| {
				self.approval_entries.get_mut(&(validator_index, candidate_indices.clone()))
			})
	}

	// Get all approval entries for a given candidate.
	pub fn approval_entries(&self, candidate_index: CandidateIndex) -> Vec<&ApprovalEntry> {
		// Get the keys for fetching `ApprovalEntry` from `self.approval_entries`,
		let approval_entry_keys = self
			.candidates
			.get(candidate_index as usize)
			.map(|candidate_entry| &candidate_entry.messages);

		if let Some(approval_entry_keys) = approval_entry_keys {
			// Ensure no duplicates.
			let approval_entry_keys = approval_entry_keys.iter().unique().collect::<Vec<_>>();

			let mut entries = Vec::new();
			for (validator_index, candidate_indices) in approval_entry_keys {
				if let Some(entry) =
					self.approval_entries.get(&(*validator_index, candidate_indices.clone()))
				{
					entries.push(entry);
				}
			}
			entries
		} else {
			vec![]
		}
	}
>>>>>>> c4211b65
}

// Information about candidates in the context of a particular block they are included in.
// In other words, multiple `CandidateEntry`s may exist for the same candidate,
// if it is included by multiple blocks - this is likely the case when there are forks.
#[derive(Debug, Default)]
struct CandidateEntry {
	// The value represents part of the lookup key in `approval_entries` to fetch the assignment
	// and existing votes.
<<<<<<< HEAD
	assignments: HashMap<ValidatorIndex, CandidateBitfield>,
=======
	messages: HashMap<ValidatorIndex, CandidateBitfield>,
>>>>>>> c4211b65
}

#[derive(Debug, Clone, PartialEq)]
enum MessageSource {
	Peer(PeerId),
	Local,
}

impl MessageSource {
	fn peer_id(&self) -> Option<PeerId> {
		match self {
			Self::Peer(id) => Some(*id),
			Self::Local => None,
		}
	}
}

enum PendingMessage {
	Assignment(IndirectAssignmentCertV2, CandidateBitfield),
<<<<<<< HEAD
	Approval(IndirectSignedApprovalVoteV2),
=======
	Approval(IndirectSignedApprovalVote),
>>>>>>> c4211b65
}

#[overseer::contextbounds(ApprovalDistribution, prefix = self::overseer)]
impl State {
	async fn handle_network_msg<Context>(
		&mut self,
		ctx: &mut Context,
		metrics: &Metrics,
		event: NetworkBridgeEvent<net_protocol::ApprovalDistributionMessage>,
		rng: &mut (impl CryptoRng + Rng),
	) {
		match event {
			NetworkBridgeEvent::PeerConnected(peer_id, role, version, _) => {
				// insert a blank view if none already present
				gum::trace!(target: LOG_TARGET, ?peer_id, ?role, "Peer connected");
				self.peer_views
					.entry(peer_id)
					.or_insert(PeerEntry { view: Default::default(), version });
			},
			NetworkBridgeEvent::PeerDisconnected(peer_id) => {
				gum::trace!(target: LOG_TARGET, ?peer_id, "Peer disconnected");
				self.peer_views.remove(&peer_id);
				self.blocks.iter_mut().for_each(|(_hash, entry)| {
					entry.known_by.remove(&peer_id);
				})
			},
			NetworkBridgeEvent::NewGossipTopology(topology) => {
				self.handle_new_session_topology(
					ctx,
					topology.session,
					topology.topology,
					topology.local_index,
				)
				.await;
			},
			NetworkBridgeEvent::PeerViewChange(peer_id, view) => {
				self.handle_peer_view_change(ctx, metrics, peer_id, view, rng).await;
			},
			NetworkBridgeEvent::OurViewChange(view) => {
				gum::trace!(target: LOG_TARGET, ?view, "Own view change");
				for head in view.iter() {
					if !self.blocks.contains_key(head) {
						self.pending_known.entry(*head).or_default();
					}
				}

				self.pending_known.retain(|h, _| {
					let live = view.contains(h);
					if !live {
						gum::trace!(
							target: LOG_TARGET,
							block_hash = ?h,
							"Cleaning up stale pending messages",
						);
					}
					live
				});
			},
			NetworkBridgeEvent::PeerMessage(peer_id, message) => {
				self.process_incoming_peer_message(ctx, metrics, peer_id, message, rng).await;
			},
			NetworkBridgeEvent::UpdatedAuthorityIds { .. } => {
				// The approval-distribution subsystem doesn't deal with `AuthorityDiscoveryId`s.
			},
		}
	}

	async fn handle_new_blocks<Context>(
		&mut self,
		ctx: &mut Context,
		metrics: &Metrics,
		metas: Vec<BlockApprovalMeta>,
		rng: &mut (impl CryptoRng + Rng),
	) {
		let mut new_hashes = HashSet::new();
		for meta in &metas {
			let mut span = self
				.spans
				.get(&meta.hash)
				.map(|span| span.child(&"handle-new-blocks"))
				.unwrap_or_else(|| jaeger::Span::new(meta.hash, &"handle-new-blocks"))
				.with_string_tag("block-hash", format!("{:?}", meta.hash))
				.with_stage(jaeger::Stage::ApprovalDistribution);

			match self.blocks.entry(meta.hash) {
				hash_map::Entry::Vacant(entry) => {
					let candidates_count = meta.candidates.len();
					span.add_uint_tag("candidates-count", candidates_count as u64);
					let mut candidates = Vec::with_capacity(candidates_count);
					candidates.resize_with(candidates_count, Default::default);

					entry.insert(BlockEntry {
						known_by: HashMap::new(),
						number: meta.number,
						parent_hash: meta.parent_hash,
						knowledge: Knowledge::default(),
						candidates,
						session: meta.session,
						approval_entries: HashMap::new(),
					});

					self.topologies.inc_session_refs(meta.session);

					new_hashes.insert(meta.hash);

					// In case there are duplicates, we should only set this if the entry
					// was vacant.
					self.blocks_by_number.entry(meta.number).or_default().push(meta.hash);
				},
				_ => continue,
			}
		}

		gum::debug!(
			target: LOG_TARGET,
			"Got new blocks {:?}",
			metas.iter().map(|m| (m.hash, m.number)).collect::<Vec<_>>(),
		);

		{
			let sender = ctx.sender();
			for (peer_id, PeerEntry { view, version }) in self.peer_views.iter() {
				let intersection = view.iter().filter(|h| new_hashes.contains(h));
				let view_intersection = View::new(intersection.cloned(), view.finalized_number);
				Self::unify_with_peer(
					sender,
					metrics,
					&mut self.blocks,
					&self.topologies,
					self.peer_views.len(),
					*peer_id,
					*version,
					view_intersection,
					rng,
				)
				.await;
			}

			let pending_now_known = self
				.pending_known
				.keys()
				.filter(|k| self.blocks.contains_key(k))
				.copied()
				.collect::<Vec<_>>();

			let to_import = pending_now_known
				.into_iter()
				.inspect(|h| {
					gum::trace!(
						target: LOG_TARGET,
						block_hash = ?h,
						"Extracting pending messages for new block"
					)
				})
				.filter_map(|k| self.pending_known.remove(&k))
				.flatten()
				.collect::<Vec<_>>();

			if !to_import.is_empty() {
				gum::debug!(
					target: LOG_TARGET,
					num = to_import.len(),
					"Processing pending assignment/approvals",
				);

				let _timer = metrics.time_import_pending_now_known();

				for (peer_id, message) in to_import {
					match message {
						PendingMessage::Assignment(assignment, claimed_indices) => {
							self.import_and_circulate_assignment(
								ctx,
								metrics,
								MessageSource::Peer(peer_id),
								assignment,
								claimed_indices,
								rng,
							)
							.await;
						},
						PendingMessage::Approval(approval_vote) => {
							self.import_and_circulate_approval(
								ctx,
								metrics,
								MessageSource::Peer(peer_id),
								approval_vote,
							)
							.await;
						},
					}
				}
			}
		}

		self.enable_aggression(ctx, Resend::Yes, metrics).await;
	}

	async fn handle_new_session_topology<Context>(
		&mut self,
		ctx: &mut Context,
		session: SessionIndex,
		topology: SessionGridTopology,
		local_index: Option<ValidatorIndex>,
	) {
		if local_index.is_none() {
			// this subsystem only matters to validators.
			return
		}

		self.topologies.insert_topology(session, topology, local_index);
		let topology = self.topologies.get_topology(session).expect("just inserted above; qed");

		adjust_required_routing_and_propagate(
			ctx,
			&mut self.blocks,
			&self.topologies,
			|block_entry| block_entry.session == session,
			|required_routing, local, validator_index| {
				if required_routing == &RequiredRouting::PendingTopology {
					topology
						.local_grid_neighbors()
						.required_routing_by_index(*validator_index, local)
				} else {
					*required_routing
				}
			},
			&self.peer_views,
		)
		.await;
	}

	async fn process_incoming_assignments<Context, R>(
		&mut self,
		ctx: &mut Context,
		metrics: &Metrics,
		peer_id: PeerId,
		assignments: Vec<(IndirectAssignmentCertV2, CandidateBitfield)>,
		rng: &mut R,
	) where
		R: CryptoRng + Rng,
	{
		for (assignment, claimed_indices) in assignments {
			if let Some(pending) = self.pending_known.get_mut(&assignment.block_hash) {
				let block_hash = &assignment.block_hash;
				let validator_index = assignment.validator;

				gum::trace!(
					target: LOG_TARGET,
					%peer_id,
					?block_hash,
					?claimed_indices,
					?validator_index,
					"Pending assignment",
				);

				pending.push((peer_id, PendingMessage::Assignment(assignment, claimed_indices)));

				continue
			}

			self.import_and_circulate_assignment(
				ctx,
				metrics,
				MessageSource::Peer(peer_id),
				assignment,
				claimed_indices,
				rng,
			)
			.await;
		}
	}

<<<<<<< HEAD
	// Entry point for processing an approval coming from a peer.
	async fn process_incoming_approvals<Context>(
		&mut self,
		ctx: &mut Context,
		metrics: &Metrics,
		peer_id: PeerId,
		approvals: Vec<IndirectSignedApprovalVoteV2>,
	) {
		gum::trace!(
			target: LOG_TARGET,
			peer_id = %peer_id,
			num = approvals.len(),
			"Processing approvals from a peer",
		);
		for approval_vote in approvals.into_iter() {
			if let Some(pending) = self.pending_known.get_mut(&approval_vote.block_hash) {
				let block_hash = approval_vote.block_hash;
				let validator_index = approval_vote.validator;

				gum::trace!(
					target: LOG_TARGET,
					%peer_id,
					?block_hash,
					?validator_index,
					"Pending assignment candidates {:?}",
					approval_vote.candidate_indices,
				);

				pending.push((peer_id, PendingMessage::Approval(approval_vote)));

				continue
			}

			self.import_and_circulate_approval(
				ctx,
				metrics,
				MessageSource::Peer(peer_id),
				approval_vote,
			)
			.await;
		}
	}

=======
>>>>>>> c4211b65
	async fn process_incoming_peer_message<Context, R>(
		&mut self,
		ctx: &mut Context,
		metrics: &Metrics,
		peer_id: PeerId,
		msg: Versioned<
			protocol_v1::ApprovalDistributionMessage,
			protocol_v2::ApprovalDistributionMessage,
			protocol_vstaging::ApprovalDistributionMessage,
		>,
		rng: &mut R,
	) where
		R: CryptoRng + Rng,
	{
		match msg {
			Versioned::VStaging(protocol_vstaging::ApprovalDistributionMessage::Assignments(
				assignments,
			)) => {
<<<<<<< HEAD
=======
				gum::trace!(
					target: LOG_TARGET,
					peer_id = %peer_id,
					num = assignments.len(),
					"Processing assignments from a peer",
				);
				let sanitized_assignments =
					self.sanitize_v2_assignments(peer_id, ctx.sender(), assignments).await;

				self.process_incoming_assignments(
					ctx,
					metrics,
					peer_id,
					sanitized_assignments,
					rng,
				)
				.await;
			},
			Versioned::V1(protocol_v1::ApprovalDistributionMessage::Assignments(assignments)) |
			Versioned::V2(protocol_v2::ApprovalDistributionMessage::Assignments(assignments)) => {
>>>>>>> c4211b65
				gum::trace!(
					target: LOG_TARGET,
					peer_id = %peer_id,
					num = assignments.len(),
					"Processing assignments from a peer",
				);
<<<<<<< HEAD
				let sanitized_assignments =
					self.sanitize_v2_assignments(peer_id, ctx.sender(), assignments).await;

=======

				let sanitized_assignments =
					self.sanitize_v1_assignments(peer_id, ctx.sender(), assignments).await;

>>>>>>> c4211b65
				self.process_incoming_assignments(
					ctx,
					metrics,
					peer_id,
					sanitized_assignments,
					rng,
				)
				.await;
			},
<<<<<<< HEAD
			Versioned::V1(protocol_v1::ApprovalDistributionMessage::Assignments(assignments)) |
			Versioned::V2(protocol_v2::ApprovalDistributionMessage::Assignments(assignments)) => {
=======
			Versioned::VStaging(protocol_vstaging::ApprovalDistributionMessage::Approvals(
				approvals,
			)) |
			Versioned::V1(protocol_v1::ApprovalDistributionMessage::Approvals(approvals)) |
			Versioned::V2(protocol_v2::ApprovalDistributionMessage::Approvals(approvals)) => {
>>>>>>> c4211b65
				gum::trace!(
					target: LOG_TARGET,
					peer_id = %peer_id,
					num = assignments.len(),
					"Processing assignments from a peer",
				);
<<<<<<< HEAD
=======
				for approval_vote in approvals.into_iter() {
					if let Some(pending) = self.pending_known.get_mut(&approval_vote.block_hash) {
						let block_hash = approval_vote.block_hash;
						let candidate_index = approval_vote.candidate_index;
						let validator_index = approval_vote.validator;

						gum::trace!(
							target: LOG_TARGET,
							%peer_id,
							?block_hash,
							?candidate_index,
							?validator_index,
							"Pending assignment",
						);

						pending.push((peer_id, PendingMessage::Approval(approval_vote)));
>>>>>>> c4211b65

				let sanitized_assignments =
					self.sanitize_v1_assignments(peer_id, ctx.sender(), assignments).await;

				self.process_incoming_assignments(
					ctx,
					metrics,
					peer_id,
					sanitized_assignments,
					rng,
				)
				.await;
			},
			Versioned::VStaging(protocol_vstaging::ApprovalDistributionMessage::Approvals(
				approvals,
			)) => {
				self.process_incoming_approvals(ctx, metrics, peer_id, approvals).await;
			},
			Versioned::V1(protocol_v1::ApprovalDistributionMessage::Approvals(approvals)) |
			Versioned::V2(protocol_v2::ApprovalDistributionMessage::Approvals(approvals)) => {
				self.process_incoming_approvals(
					ctx,
					metrics,
					peer_id,
					approvals.into_iter().map(|approval| approval.into()).collect::<Vec<_>>(),
				)
				.await;
			},
		}
	}

	// handle a peer view change: requires that the peer is already connected
	// and has an entry in the `PeerData` struct.
	async fn handle_peer_view_change<Context, R>(
		&mut self,
		ctx: &mut Context,
		metrics: &Metrics,
		peer_id: PeerId,
		view: View,
		rng: &mut R,
	) where
		R: CryptoRng + Rng,
	{
		gum::trace!(target: LOG_TARGET, ?view, "Peer view change");
		let finalized_number = view.finalized_number;

		let (old_view, protocol_version) =
			if let Some(peer_entry) = self.peer_views.get_mut(&peer_id) {
				(Some(std::mem::replace(&mut peer_entry.view, view.clone())), peer_entry.version)
			} else {
				// This shouldn't happen, but if it does we assume protocol version 1.
				gum::warn!(
					target: LOG_TARGET,
					?peer_id,
					?view,
					"Peer view change for missing `peer_entry`"
				);

				(None, ValidationVersion::V1.into())
			};

		let old_finalized_number = old_view.map(|v| v.finalized_number).unwrap_or(0);

		// we want to prune every block known_by peer up to (including) view.finalized_number
		let blocks = &mut self.blocks;
		// the `BTreeMap::range` is constrained by stored keys
		// so the loop won't take ages if the new finalized_number skyrockets
		// but we need to make sure the range is not empty, otherwise it will panic
		// it shouldn't be, we make sure of this in the network bridge
		let range = old_finalized_number..=finalized_number;
		if !range.is_empty() && !blocks.is_empty() {
			self.blocks_by_number
				.range(range)
				.flat_map(|(_number, hashes)| hashes)
				.for_each(|hash| {
					if let Some(entry) = blocks.get_mut(hash) {
						entry.known_by.remove(&peer_id);
					}
				});
		}

		Self::unify_with_peer(
			ctx.sender(),
			metrics,
			&mut self.blocks,
			&self.topologies,
			self.peer_views.len(),
			peer_id,
			protocol_version,
			view,
			rng,
		)
		.await;
	}

	async fn handle_block_finalized<Context>(
		&mut self,
		ctx: &mut Context,
		metrics: &Metrics,
		finalized_number: BlockNumber,
	) {
		// we want to prune every block up to (including) finalized_number
		// why +1 here?
		// split_off returns everything after the given key, including the key
		let split_point = finalized_number.saturating_add(1);
		let mut old_blocks = self.blocks_by_number.split_off(&split_point);

		// after split_off old_blocks actually contains new blocks, we need to swap
		std::mem::swap(&mut self.blocks_by_number, &mut old_blocks);

		// now that we pruned `self.blocks_by_number`, let's clean up `self.blocks` too
		old_blocks.values().flatten().for_each(|relay_block| {
			self.recent_outdated_blocks.note_outdated(*relay_block);
			if let Some(block_entry) = self.blocks.remove(relay_block) {
				self.topologies.dec_session_refs(block_entry.session);
			}
			self.spans.remove(&relay_block);
		});

		// If a block was finalized, this means we may need to move our aggression
		// forward to the now oldest block(s).
		self.enable_aggression(ctx, Resend::No, metrics).await;
	}

	async fn import_and_circulate_assignment<Context, R>(
		&mut self,
		ctx: &mut Context,
		metrics: &Metrics,
		source: MessageSource,
		assignment: IndirectAssignmentCertV2,
		claimed_candidate_indices: CandidateBitfield,
		rng: &mut R,
	) where
		R: CryptoRng + Rng,
	{
		let _span = self
			.spans
			.get(&assignment.block_hash)
			.map(|span| {
				span.child(if source.peer_id().is_some() {
					"peer-import-and-distribute-assignment"
				} else {
					"local-import-and-distribute-assignment"
				})
			})
			.unwrap_or_else(|| jaeger::Span::new(&assignment.block_hash, "distribute-assignment"))
			.with_string_tag("block-hash", format!("{:?}", assignment.block_hash))
			.with_optional_peer_id(source.peer_id().as_ref())
			.with_stage(jaeger::Stage::ApprovalDistribution);

		let block_hash = assignment.block_hash;
		let validator_index = assignment.validator;

		let entry = match self.blocks.get_mut(&block_hash) {
			Some(entry) => entry,
			None => {
				if let Some(peer_id) = source.peer_id() {
					gum::trace!(
						target: LOG_TARGET,
						?peer_id,
						hash = ?block_hash,
						?validator_index,
						"Unexpected assignment",
					);
					if !self.recent_outdated_blocks.is_recent_outdated(&block_hash) {
						modify_reputation(
							&mut self.reputation,
							ctx.sender(),
							peer_id,
							COST_UNEXPECTED_MESSAGE,
						)
						.await;
						gum::debug!(target: LOG_TARGET, "Received assignment for invalid block");
						metrics.on_assignment_recent_outdated();
					}
				}
				metrics.on_assignment_invalid_block();
				return
			},
		};

		// Compute metadata on the assignment.
		let (message_subject, message_kind) = (
			MessageSubject(block_hash, claimed_candidate_indices.clone(), validator_index),
			MessageKind::Assignment,
		);

		if let Some(peer_id) = source.peer_id() {
			// check if our knowledge of the peer already contains this assignment
			match entry.known_by.entry(peer_id) {
				hash_map::Entry::Occupied(mut peer_knowledge) => {
					let peer_knowledge = peer_knowledge.get_mut();
					if peer_knowledge.contains(&message_subject, message_kind) {
						// wasn't included before
						if !peer_knowledge.received.insert(message_subject.clone(), message_kind) {
							gum::debug!(
								target: LOG_TARGET,
								?peer_id,
								?message_subject,
								"Duplicate assignment",
							);

							modify_reputation(
								&mut self.reputation,
								ctx.sender(),
								peer_id,
								COST_DUPLICATE_MESSAGE,
							)
							.await;
<<<<<<< HEAD
							metrics.on_assignment_duplicate();
=======
>>>>>>> c4211b65
						} else {
							gum::trace!(
								target: LOG_TARGET,
								?peer_id,
								hash = ?block_hash,
								?validator_index,
								?message_subject,
								"We sent the message to the peer while peer was sending it to us. Known race condition.",
							);
						}
						return
					}
				},
				hash_map::Entry::Vacant(_) => {
					gum::debug!(
						target: LOG_TARGET,
						?peer_id,
						?message_subject,
						"Assignment from a peer is out of view",
					);
					modify_reputation(
						&mut self.reputation,
						ctx.sender(),
						peer_id,
						COST_UNEXPECTED_MESSAGE,
					)
					.await;
					metrics.on_assignment_out_of_view();
				},
			}

			// if the assignment is known to be valid, reward the peer
			if entry.knowledge.contains(&message_subject, message_kind) {
				modify_reputation(
					&mut self.reputation,
					ctx.sender(),
					peer_id,
					BENEFIT_VALID_MESSAGE,
				)
				.await;
				if let Some(peer_knowledge) = entry.known_by.get_mut(&peer_id) {
					gum::trace!(target: LOG_TARGET, ?peer_id, ?message_subject, "Known assignment");
					peer_knowledge.received.insert(message_subject, message_kind);
				}
				metrics.on_assignment_good_known();
				return
			}

			let (tx, rx) = oneshot::channel();

			ctx.send_message(ApprovalVotingMessage::CheckAndImportAssignment(
				assignment.clone(),
				claimed_candidate_indices.clone(),
				tx,
			))
			.await;

			let timer = metrics.time_awaiting_approval_voting();
			let result = match rx.await {
				Ok(result) => result,
				Err(_) => {
					gum::debug!(target: LOG_TARGET, "The approval voting subsystem is down");
					return
				},
			};
			drop(timer);

			gum::trace!(
				target: LOG_TARGET,
				?source,
				?message_subject,
				?result,
				"Checked assignment",
			);
			match result {
				AssignmentCheckResult::Accepted => {
					modify_reputation(
						&mut self.reputation,
						ctx.sender(),
						peer_id,
						BENEFIT_VALID_MESSAGE_FIRST,
					)
					.await;
					entry.knowledge.insert(message_subject.clone(), message_kind);
					if let Some(peer_knowledge) = entry.known_by.get_mut(&peer_id) {
						peer_knowledge.received.insert(message_subject.clone(), message_kind);
					}
				},
				AssignmentCheckResult::AcceptedDuplicate => {
					// "duplicate" assignments aren't necessarily equal.
					// There is more than one way each validator can be assigned to each core.
					// cf. https://github.com/paritytech/polkadot/pull/2160#discussion_r557628699
					if let Some(peer_knowledge) = entry.known_by.get_mut(&peer_id) {
						peer_knowledge.received.insert(message_subject.clone(), message_kind);
					}
					gum::debug!(
						target: LOG_TARGET,
						hash = ?block_hash,
						?peer_id,
						"Got an `AcceptedDuplicate` assignment",
					);
					metrics.on_assignment_duplicatevoting();

					return
				},
				AssignmentCheckResult::TooFarInFuture => {
					gum::debug!(
						target: LOG_TARGET,
						hash = ?block_hash,
						?peer_id,
						"Got an assignment too far in the future",
					);
					modify_reputation(
						&mut self.reputation,
						ctx.sender(),
						peer_id,
						COST_ASSIGNMENT_TOO_FAR_IN_THE_FUTURE,
					)
					.await;
					metrics.on_assignment_far();

					return
				},
				AssignmentCheckResult::Bad(error) => {
					gum::info!(
						target: LOG_TARGET,
						hash = ?block_hash,
						?peer_id,
						%error,
						"Got a bad assignment from peer",
					);
					modify_reputation(
						&mut self.reputation,
						ctx.sender(),
						peer_id,
						COST_INVALID_MESSAGE,
					)
					.await;
					metrics.on_assignment_bad();
					return
				},
			}
		} else {
			if !entry.knowledge.insert(message_subject.clone(), message_kind) {
				// if we already imported an assignment, there is no need to distribute it again
				gum::warn!(
					target: LOG_TARGET,
					?message_subject,
					"Importing locally an already known assignment",
				);
				return
			} else {
				gum::debug!(
					target: LOG_TARGET,
					?message_subject,
					"Importing locally a new assignment",
				);
			}
		}

		// Invariant: to our knowledge, none of the peers except for the `source` know about the
		// assignment.
		metrics.on_assignment_imported(&assignment.cert.kind);

		let topology = self.topologies.get_topology(entry.session);
		let local = source == MessageSource::Local;

		let required_routing = topology.map_or(RequiredRouting::PendingTopology, |t| {
			t.local_grid_neighbors().required_routing_by_index(validator_index, local)
		});

		// All the peers that know the relay chain block.
		let peers_to_filter = entry.known_by();

		let approval_entry = entry.insert_approval_entry(ApprovalEntry::new(
			assignment.clone(),
			claimed_candidate_indices.clone(),
			ApprovalRouting { required_routing, local, random_routing: Default::default() },
		));

		// Dispatch the message to all peers in the routing set which
		// know the block.
		//
		// If the topology isn't known yet (race with networking subsystems)
		// then messages will be sent when we get it.

		let assignments = vec![(assignment, claimed_candidate_indices.clone())];
		let n_peers_total = self.peer_views.len();
		let source_peer = source.peer_id();

		// Peers that we will send the assignment to.
		let mut peers = Vec::new();

		// Filter destination peers
		for peer in peers_to_filter.into_iter() {
			if Some(peer) == source_peer {
				continue
			}

			if let Some(true) = topology
				.as_ref()
				.map(|t| t.local_grid_neighbors().route_to_peer(required_routing, &peer))
			{
				peers.push(peer);
				continue
<<<<<<< HEAD
			}

			if !topology.map(|topology| topology.is_validator(&peer)).unwrap_or(false) {
				continue
=======
>>>>>>> c4211b65
			}

			// Note: at this point, we haven't received the message from any peers
			// other than the source peer, and we just got it, so we haven't sent it
			// to any peers either.
			let route_random =
				approval_entry.routing_info().random_routing.sample(n_peers_total, rng);

			if route_random {
				approval_entry.routing_info_mut().random_routing.inc_sent();
				peers.push(peer);
			}
		}
<<<<<<< HEAD

		// Add the metadata of the assignment to the knowledge of each peer.
		for peer in peers.iter() {
			// we already filtered peers above, so this should always be Some
			if let Some(peer_knowledge) = entry.known_by.get_mut(peer) {
				peer_knowledge.sent.insert(message_subject.clone(), message_kind);
			}
		}

		if !peers.is_empty() {
			gum::trace!(
				target: LOG_TARGET,
				?block_hash,
				?claimed_candidate_indices,
				local = source.peer_id().is_none(),
				num_peers = peers.len(),
				"Sending an assignment to peers",
			);

			let peers = peers
				.iter()
				.filter_map(|peer_id| {
					self.peer_views.get(peer_id).map(|peer_entry| (*peer_id, peer_entry.version))
				})
				.collect::<Vec<_>>();

			send_assignments_batched(ctx.sender(), assignments, &peers).await;
		}
	}

	// Checks if an approval can be processed.
	// Returns true if we can continue with processing the approval and false otherwise.
	async fn check_approval_can_be_processed<Context>(
		ctx: &mut Context,
		assignments_knowledge_key: &Vec<(MessageSubject, MessageKind)>,
		approval_knowledge_key: &(MessageSubject, MessageKind),
		entry: &mut BlockEntry,
		reputation: &mut ReputationAggregator,
		peer_id: PeerId,
		metrics: &Metrics,
	) -> bool {
		for message_subject in assignments_knowledge_key {
			if !entry.knowledge.contains(&message_subject.0, message_subject.1) {
				gum::trace!(
					target: LOG_TARGET,
					?peer_id,
					?message_subject,
					"Unknown approval assignment",
				);
				modify_reputation(reputation, ctx.sender(), peer_id, COST_UNEXPECTED_MESSAGE).await;
				metrics.on_approval_unknown_assignment();
				return false
			}
		}

		// check if our knowledge of the peer already contains this approval
		match entry.known_by.entry(peer_id) {
			hash_map::Entry::Occupied(mut knowledge) => {
				let peer_knowledge = knowledge.get_mut();
				if peer_knowledge.contains(&approval_knowledge_key.0, approval_knowledge_key.1) {
					if !peer_knowledge
						.received
						.insert(approval_knowledge_key.0.clone(), approval_knowledge_key.1)
					{
						gum::trace!(
							target: LOG_TARGET,
							?peer_id,
							?approval_knowledge_key,
							"Duplicate approval",
						);

						modify_reputation(
							reputation,
							ctx.sender(),
							peer_id,
							COST_DUPLICATE_MESSAGE,
						)
						.await;
						metrics.on_approval_duplicate();
					}
					return false
				}
			},
			hash_map::Entry::Vacant(_) => {
				gum::debug!(
					target: LOG_TARGET,
					?peer_id,
					?approval_knowledge_key,
					"Approval from a peer is out of view",
				);
				modify_reputation(reputation, ctx.sender(), peer_id, COST_UNEXPECTED_MESSAGE).await;
				metrics.on_approval_out_of_view();
			},
		}

		if entry.knowledge.contains(&approval_knowledge_key.0, approval_knowledge_key.1) {
			if let Some(peer_knowledge) = entry.known_by.get_mut(&peer_id) {
				peer_knowledge
					.received
					.insert(approval_knowledge_key.0.clone(), approval_knowledge_key.1);
			}

			// We already processed this approval no need to continue.
			gum::trace!(target: LOG_TARGET, ?peer_id, ?approval_knowledge_key, "Known approval");
			metrics.on_approval_good_known();
			modify_reputation(reputation, ctx.sender(), peer_id, BENEFIT_VALID_MESSAGE).await;
			false
		} else {
			true
=======

		// Add the metadata of the assignment to the knowledge of each peer.
		for peer in peers.iter() {
			// we already filtered peers above, so this should always be Some
			if let Some(peer_knowledge) = entry.known_by.get_mut(peer) {
				peer_knowledge.sent.insert(message_subject.clone(), message_kind);
			}
		}

		if !peers.is_empty() {
			gum::trace!(
				target: LOG_TARGET,
				?block_hash,
				?claimed_candidate_indices,
				local = source.peer_id().is_none(),
				num_peers = peers.len(),
				"Sending an assignment to peers",
			);

			let peers = peers
				.iter()
				.filter_map(|peer_id| {
					self.peer_views.get(peer_id).map(|peer_entry| (*peer_id, peer_entry.version))
				})
				.collect::<Vec<_>>();

			send_assignments_batched(ctx.sender(), assignments, &peers).await;
>>>>>>> c4211b65
		}
	}

	async fn import_and_circulate_approval<Context>(
		&mut self,
		ctx: &mut Context,
		metrics: &Metrics,
		source: MessageSource,
		vote: IndirectSignedApprovalVoteV2,
	) {
		let _span = self
			.spans
			.get(&vote.block_hash)
			.map(|span| {
				span.child(if source.peer_id().is_some() {
					"peer-import-and-distribute-approval"
				} else {
					"local-import-and-distribute-approval"
				})
			})
			.unwrap_or_else(|| jaeger::Span::new(&vote.block_hash, "distribute-approval"))
			.with_string_tag("block-hash", format!("{:?}", vote.block_hash))
			.with_optional_peer_id(source.peer_id().as_ref())
			.with_stage(jaeger::Stage::ApprovalDistribution);

		let block_hash = vote.block_hash;
		let validator_index = vote.validator;
		let candidate_indices = &vote.candidate_indices;
		let entry = match self.blocks.get_mut(&block_hash) {
			Some(entry) if entry.contains_candidates(&vote.candidate_indices) => entry,
			_ => {
				if let Some(peer_id) = source.peer_id() {
					if !self.recent_outdated_blocks.is_recent_outdated(&block_hash) {
						gum::debug!(
							target: LOG_TARGET,
							?peer_id,
							?block_hash,
							?validator_index,
<<<<<<< HEAD
							?candidate_indices,
=======
							?candidate_index,
>>>>>>> c4211b65
							"Approval from a peer is out of view",
						);
						modify_reputation(
							&mut self.reputation,
							ctx.sender(),
							peer_id,
							COST_UNEXPECTED_MESSAGE,
						)
						.await;
						metrics.on_approval_invalid_block();
					} else {
						metrics.on_approval_recent_outdated();
					}
				}
				return
			},
		};

		// compute metadata on the assignment.
<<<<<<< HEAD
		let assignments_knowledge_keys = PeerKnowledge::generate_assignments_keys(&vote);
		let approval_knwowledge_key = PeerKnowledge::generate_approval_key(&vote);
=======
		let message_subject = MessageSubject(block_hash, candidate_index.into(), validator_index);
		let message_kind = MessageKind::Approval;
>>>>>>> c4211b65

		if let Some(peer_id) = source.peer_id() {
			if !Self::check_approval_can_be_processed(
				ctx,
				&assignments_knowledge_keys,
				&approval_knwowledge_key,
				entry,
				&mut self.reputation,
				peer_id,
				metrics,
			)
			.await
			{
				return
			}

			let (tx, rx) = oneshot::channel();

			ctx.send_message(ApprovalVotingMessage::CheckAndImportApproval(vote.clone(), tx))
				.await;

			let timer = metrics.time_awaiting_approval_voting();
			let result = match rx.await {
				Ok(result) => result,
				Err(_) => {
					gum::debug!(target: LOG_TARGET, "The approval voting subsystem is down");
					return
				},
			};
			drop(timer);

			gum::trace!(
				target: LOG_TARGET,
				?peer_id,
				?result,
				?vote,
				"Checked approval",
			);
			match result {
				ApprovalCheckResult::Accepted => {
					modify_reputation(
						&mut self.reputation,
						ctx.sender(),
						peer_id,
						BENEFIT_VALID_MESSAGE_FIRST,
					)
					.await;

					entry
						.knowledge
						.insert(approval_knwowledge_key.0.clone(), approval_knwowledge_key.1);
					if let Some(peer_knowledge) = entry.known_by.get_mut(&peer_id) {
						peer_knowledge
							.received
							.insert(approval_knwowledge_key.0.clone(), approval_knwowledge_key.1);
					}
				},
				ApprovalCheckResult::Bad(error) => {
					modify_reputation(
						&mut self.reputation,
						ctx.sender(),
						peer_id,
						COST_INVALID_MESSAGE,
					)
					.await;
					gum::info!(
						target: LOG_TARGET,
						?peer_id,
						%error,
						"Got a bad approval from peer",
					);
					metrics.on_approval_bad();
					return
				},
			}
		} else {
			if !entry
				.knowledge
				.insert(approval_knwowledge_key.0.clone(), approval_knwowledge_key.1)
			{
				// if we already imported all approvals, there is no need to distribute it again
				gum::warn!(
					target: LOG_TARGET,
					"Importing locally an already known approval",
				);
				return
			} else {
				gum::debug!(
					target: LOG_TARGET,
					"Importing locally a new approval",
				);
			}
		}

<<<<<<< HEAD
		let required_routing = match entry.note_approval(vote.clone()) {
			Ok(required_routing) => required_routing,
			Err(err) => {
				gum::warn!(
					target: LOG_TARGET,
					hash = ?block_hash,
					validator_index = ?vote.validator,
					candidate_bitfield = ?vote.candidate_indices,
					?err,
					"Possible bug: Vote import failed",
				);
				metrics.on_approval_bug();
=======
		let required_routing = match entry.approval_entry(candidate_index, validator_index) {
			Some(approval_entry) => {
				// Invariant: to our knowledge, none of the peers except for the `source` know about
				// the approval.
				metrics.on_approval_imported();

				if let Err(err) = approval_entry.note_approval(vote.clone()) {
					// this would indicate a bug in approval-voting:
					// - validator index mismatch
					// - candidate index mismatch
					// - duplicate approval
					gum::warn!(
						target: LOG_TARGET,
						hash = ?block_hash,
						?candidate_index,
						?validator_index,
						?err,
						"Possible bug: Vote import failed",
					);

					return
				}

				approval_entry.routing_info().required_routing
			},
			None => {
				let peer_id = source.peer_id();
				// This indicates a bug in approval-distribution, since we check the knowledge at
				// the begining of the function.
				gum::warn!(
					target: LOG_TARGET,
					?peer_id,
					?message_subject,
					"Unknown approval assignment",
				);
				// No rep change as this is caused by an issue
>>>>>>> c4211b65
				return
			},
		};

		let assignments = entry.assignments_for_approval(&vote).unwrap_or_default();

		// Invariant: to our knowledge, none of the peers except for the `source` know about the
		// approval.
		metrics.on_approval_imported();

		// Dispatch a ApprovalDistributionV1Message::Approval(vote)
		// to all peers required by the topology, with the exception of the source peer.
		let topology = self.topologies.get_topology(entry.session);
		let source_peer = source.peer_id();

		let peer_filter = move |peer, knowledge: &PeerKnowledge| {
			if Some(peer) == source_peer.as_ref() {
				return false
			}

			// Here we're leaning on a few behaviors of assignment propagation:
			//   1. At this point, the only peer we're aware of which has the approval message is
			//      the source peer.
			//   2. We have sent the assignment message to every peer in the required routing which
			//      is aware of this block _unless_ the peer we originally received the assignment
			//      from was part of the required routing. In that case, we've sent the assignment
			//      to all aware peers in the required routing _except_ the original source of the
			//      assignment. Hence the `in_topology_check`.
			//   3. Any randomly selected peers have been sent the assignment already.
			let in_topology = topology
				.map_or(false, |t| t.local_grid_neighbors().route_to_peer(required_routing, peer));
			in_topology || knowledge.sent.contains_any(&assignments_knowledge_keys)
		};

		let peers = entry
			.known_by
			.iter()
			.filter(|(p, k)| peer_filter(p, k))
			.filter_map(|(p, _)| self.peer_views.get(p).map(|entry| (*p, entry.version)))
			.collect::<Vec<_>>();

		// Add the metadata of the assignment to the knowledge of each peer.
		for peer in peers.iter() {
			// we already filtered peers above, so this should always be Some
			if let Some(entry) = entry.known_by.get_mut(&peer.0) {
<<<<<<< HEAD
				// A random assignment could have been sent to the peer, so we need to make sure
				// we send all the other assignments, before we can send the corresponding approval.
				let (sent_to_peer, notknown_by_peer) = entry.partition_sent_notknown(&assignments);
				if !notknown_by_peer.is_empty() {
					let notknown_by_peer = notknown_by_peer
						.into_iter()
						.map(|(assignment, bitfield)| (assignment.clone(), bitfield.clone()))
						.collect_vec();
					gum::trace!(
						target: LOG_TARGET,
						?block_hash,
						?peer,
						missing = notknown_by_peer.len(),
						part1 = sent_to_peer.len(),
						"Sending missing assignments",
					);

					entry.mark_sent(&notknown_by_peer);
					send_assignments_batched(ctx.sender(), notknown_by_peer, &[(peer.0, peer.1)]).await;
				}

				entry.sent.insert(approval_knwowledge_key.0.clone(), approval_knwowledge_key.1);
=======
				entry.sent.insert(message_subject.clone(), message_kind);
>>>>>>> c4211b65
			}
		}

		if !peers.is_empty() {
			let approvals = vec![vote];
			gum::trace!(
				target: LOG_TARGET,
				?block_hash,
<<<<<<< HEAD
=======
				?candidate_index,
>>>>>>> c4211b65
				local = source.peer_id().is_none(),
				num_peers = peers.len(),
				"Sending an approval to peers",
			);
			send_approvals_batched(ctx.sender(), approvals, &peers).await;
		}
	}

	/// Retrieve approval signatures from state for the given relay block/indices:
	fn get_approval_signatures(
		&mut self,
		indices: HashSet<(Hash, CandidateIndex)>,
	) -> HashMap<ValidatorIndex, (Hash, Vec<CandidateIndex>, ValidatorSignature)> {
		let mut all_sigs = HashMap::new();
		for (hash, index) in indices {
			let _span = self
				.spans
				.get(&hash)
				.map(|span| span.child("get-approval-signatures"))
				.unwrap_or_else(|| jaeger::Span::new(&hash, "get-approval-signatures"))
				.with_string_tag("block-hash", format!("{:?}", hash))
				.with_stage(jaeger::Stage::ApprovalDistribution);

			let block_entry = match self.blocks.get(&hash) {
				None => {
					gum::debug!(
						target: LOG_TARGET,
						?hash,
						"`get_approval_signatures`: could not find block entry for given hash!"
					);
					continue
				},
				Some(e) => e,
			};

<<<<<<< HEAD
			let sigs = block_entry.approval_votes(index).into_iter().map(|approval| {
				(
					approval.validator,
					(
						hash,
						approval
							.candidate_indices
							.iter_ones()
							.map(|val| val as CandidateIndex)
							.collect_vec(),
						approval.signature,
					),
				)
			});
=======
			let sigs = block_entry
				.approval_entries(index)
				.into_iter()
				.filter_map(|approval_entry| approval_entry.approval(index))
				.map(|approval| (approval.validator, approval.signature));
>>>>>>> c4211b65
			all_sigs.extend(sigs);
		}
		all_sigs
	}

	async fn unify_with_peer(
		sender: &mut impl overseer::ApprovalDistributionSenderTrait,
		metrics: &Metrics,
		entries: &mut HashMap<Hash, BlockEntry>,
		topologies: &SessionGridTopologies,
		total_peers: usize,
		peer_id: PeerId,
		protocol_version: ProtocolVersion,
		view: View,
		rng: &mut (impl CryptoRng + Rng),
	) {
		metrics.on_unify_with_peer();
		let _timer = metrics.time_unify_with_peer();

		let mut assignments_to_send = Vec::new();
		let mut approvals_to_send = Vec::new();

		let view_finalized_number = view.finalized_number;
		for head in view.into_iter() {
			let mut block = head;

			// Walk the chain back to last finalized block of the peer view.
			loop {
				let entry = match entries.get_mut(&block) {
					Some(entry) if entry.number > view_finalized_number => entry,
					_ => break,
				};

				// Any peer which is in the `known_by` set has already been
				// sent all messages it's meant to get for that block and all
				// in-scope prior blocks.
				if entry.known_by.contains_key(&peer_id) {
					break
				}
<<<<<<< HEAD
				let approvals_to_send_this_block = {
					let peer_knowledge = entry.known_by.entry(peer_id).or_default();
					let topology = topologies.get_topology(entry.session);

					let mut approvals_to_send_this_block = HashMap::new();
					// We want to iterate the `approval_entries` of the block entry as these contain
					// all assignments that also link all approval votes.
					for approval_entry in entry.approval_entries.values_mut() {
						// Propagate the message to all peers in the required routing set OR
						// randomly sample peers.
						{
							let required_routing = approval_entry.routing_info().required_routing;
							let random_routing =
								&mut approval_entry.routing_info_mut().random_routing;
							let rng = &mut *rng;
							let mut peer_filter = move |peer_id| {
								let in_topology = topology.as_ref().map_or(false, |t| {
									t.local_grid_neighbors()
										.route_to_peer(required_routing, peer_id)
								});
								in_topology || {
									if !topology
										.map(|topology| topology.is_validator(peer_id))
										.unwrap_or(false)
									{
										return false
									}

									let route_random = random_routing.sample(total_peers, rng);
									if route_random {
										random_routing.inc_sent();
									}

									route_random
=======

				let peer_knowledge = entry.known_by.entry(peer_id).or_default();
				let topology = topologies.get_topology(entry.session);

				// We want to iterate the `approval_entries` of the block entry as these contain all
				// assignments that also link all approval votes.
				for approval_entry in entry.approval_entries.values_mut() {
					// Propagate the message to all peers in the required routing set OR
					// randomly sample peers.
					{
						let required_routing = approval_entry.routing_info().required_routing;
						let random_routing = &mut approval_entry.routing_info_mut().random_routing;
						let rng = &mut *rng;
						let mut peer_filter = move |peer_id| {
							let in_topology = topology.as_ref().map_or(false, |t| {
								t.local_grid_neighbors().route_to_peer(required_routing, peer_id)
							});
							in_topology || {
								let route_random = random_routing.sample(total_peers, rng);
								if route_random {
									random_routing.inc_sent();
>>>>>>> c4211b65
								}
							};

							if !peer_filter(&peer_id) {
								continue
							}
						}

<<<<<<< HEAD
						let assignment_message = approval_entry.assignment();
						let approval_messages = approval_entry.approvals();
						let (assignment_knowledge, message_kind) =
							approval_entry.create_assignment_knowledge(block);

						// Only send stuff a peer doesn't know in the context of a relay chain
						// block.
						if !peer_knowledge.contains(&assignment_knowledge, message_kind) {
							peer_knowledge.sent.insert(assignment_knowledge, message_kind);
							assignments_to_send.push(assignment_message);
						}

						// Filter approval votes.
						for approval_message in approval_messages {
							let approval_knowledge =
								PeerKnowledge::generate_approval_key(&approval_message);

							if !peer_knowledge.contains(&approval_knowledge.0, approval_knowledge.1)
							{
								if !approvals_to_send_this_block.contains_key(&approval_knowledge.0)
								{
									approvals_to_send_this_block
										.insert(approval_knowledge.0.clone(), approval_message);
								}
							}
						}
=======
					let assignment_message = approval_entry.assignment();
					let approval_messages = approval_entry.approvals();
					let (assignment_knowledge, message_kind) =
						approval_entry.create_assignment_knowledge(block);

					// Only send stuff a peer doesn't know in the context of a relay chain block.
					if !peer_knowledge.contains(&assignment_knowledge, message_kind) {
						peer_knowledge.sent.insert(assignment_knowledge, message_kind);
						assignments_to_send.push(assignment_message);
>>>>>>> c4211b65
					}
					approvals_to_send_this_block
				};

<<<<<<< HEAD
				// An approval can span multiple assignments/ApprovalEntries, so after we processed
				// all of the assignments decide which of the approvals we can safely send, because
				// all of assignments are already sent or about to be sent.
				for (approval_key, approval) in approvals_to_send_this_block {
					let assignments = entry.assignments_for_approval(&approval).unwrap_or_default();
					let peer_knowledge = entry.known_by.entry(peer_id).or_default();
					let (sent_to_peer, notknown_by_peer) = peer_knowledge.partition_sent_notknown(&assignments);
					if !sent_to_peer.is_empty() {
						let notknown_by_peer = notknown_by_peer
							.into_iter()
							.map(|(assignment, bitfield)| (assignment.clone(), bitfield.clone()))
							.collect_vec();
						gum::trace!(
							target: LOG_TARGET,
							?notknown_by_peer,
							part1 = sent_to_peer.len(),
							"Sending missing assignment unify_with_peer",
						);
						peer_knowledge.mark_sent(&notknown_by_peer);
						assignments_to_send.extend(notknown_by_peer);
					}
					if peer_knowledge.contains_assignments_for_approval(&approval) {
						approvals_to_send.push(approval);
						peer_knowledge.sent.insert(approval_key, MessageKind::Approval);
=======
					// Filter approval votes.
					for approval_message in approval_messages {
						let (approval_knowledge, message_kind) = approval_entry
							.create_approval_knowledge(block, approval_message.candidate_index);

						if !peer_knowledge.contains(&approval_knowledge, message_kind) {
							peer_knowledge.sent.insert(approval_knowledge, message_kind);
							approvals_to_send.push(approval_message);
						}
>>>>>>> c4211b65
					}
				}
				block = entry.parent_hash;
			}
		}

		if !assignments_to_send.is_empty() {
			gum::trace!(
				target: LOG_TARGET,
				?peer_id,
				?protocol_version,
				num = assignments_to_send.len(),
				"Sending assignments to unified peer",
			);

			send_assignments_batched(
				sender,
				assignments_to_send,
				&vec![(peer_id, protocol_version)],
			)
			.await;
		}

		if !approvals_to_send.is_empty() {
			gum::trace!(
				target: LOG_TARGET,
				?peer_id,
				?protocol_version,
				num = approvals_to_send.len(),
				"Sending approvals to unified peer",
			);

			send_approvals_batched(sender, approvals_to_send, &vec![(peer_id, protocol_version)])
				.await;
		}
	}

	async fn enable_aggression<Context>(
		&mut self,
		ctx: &mut Context,
		resend: Resend,
		metrics: &Metrics,
	) {
		let config = self.aggression_config.clone();

		if !self.aggression_config.should_trigger_aggression(self.approval_checking_lag) {
			gum::trace!(
				target: LOG_TARGET,
				approval_checking_lag = self.approval_checking_lag,
				"Aggression not enabled",
			);
			return
		}

		let max_age = self.blocks_by_number.iter().rev().next().map(|(num, _)| num);

		let max_age = match max_age {
			Some(max) => *max,
			_ => return, // empty.
		};

		// Since we have the approval checking lag, we need to set the `min_age` accordingly to
		// enable aggresion for the oldest block that is not approved.
		let min_age = max_age.saturating_sub(self.approval_checking_lag);

		gum::debug!(target: LOG_TARGET, min_age, max_age, "Aggression enabled",);

		adjust_required_routing_and_propagate(
			ctx,
			&mut self.blocks,
			&self.topologies,
			|block_entry| {
				let block_age = max_age - block_entry.number;

				if resend == Resend::Yes &&
					config
						.resend_unfinalized_period
						.as_ref()
						.map_or(false, |p| block_age > 0 && block_age % p == 0)
				{
					// Retry sending to all peers.
					for (_, knowledge) in block_entry.known_by.iter_mut() {
						knowledge.sent = Knowledge::default();
					}

					true
				} else {
					false
				}
			},
			|required_routing, _, _| *required_routing,
			&self.peer_views,
		)
		.await;

		adjust_required_routing_and_propagate(
			ctx,
			&mut self.blocks,
			&self.topologies,
			|block_entry| {
				// Ramp up aggression only for the very oldest block(s).
				// Approval voting can get stuck on a single block preventing
				// its descendants from being finalized. Waste minimal bandwidth
				// this way. Also, disputes might prevent finality - again, nothing
				// to waste bandwidth on newer blocks for.
				block_entry.number == min_age
			},
			|required_routing, local, _| {
				// It's a bit surprising not to have a topology at this age.
				if *required_routing == RequiredRouting::PendingTopology {
					gum::debug!(
						target: LOG_TARGET,
						lag = ?self.approval_checking_lag,
						"Encountered old block pending gossip topology",
					);
					return *required_routing
				}

				let mut new_required_routing = *required_routing;

				if config.l1_threshold.as_ref().map_or(false, |t| &self.approval_checking_lag >= t)
				{
					// Message originator sends to everyone.
					if local && new_required_routing != RequiredRouting::All {
						metrics.on_aggression_l1();
						new_required_routing = RequiredRouting::All;
					}
				}

				if config.l2_threshold.as_ref().map_or(false, |t| &self.approval_checking_lag >= t)
				{
					// Message originator sends to everyone. Everyone else sends to XY.
					if !local && new_required_routing != RequiredRouting::GridXY {
						metrics.on_aggression_l2();
						new_required_routing = RequiredRouting::GridXY;
					}
				}
				new_required_routing
			},
			&self.peer_views,
		)
		.await;
	}

	// Filter out invalid candidate index and certificate core bitfields.
	// For each invalid assignment we also punish the peer.
	async fn sanitize_v1_assignments(
		&mut self,
		peer_id: PeerId,
		sender: &mut impl overseer::ApprovalDistributionSenderTrait,
		assignments: Vec<(IndirectAssignmentCert, CandidateIndex)>,
	) -> Vec<(IndirectAssignmentCertV2, CandidateBitfield)> {
		let mut sanitized_assignments = Vec::new();
		for (cert, candidate_index) in assignments.into_iter() {
			let cert_bitfield_bits = match cert.cert.kind {
				AssignmentCertKind::RelayVRFDelay { core_index } => core_index.0 as usize + 1,
				// We don't want to run the VRF yet, but the output is always bounded by `n_cores`.
				// We assume `candidate_bitfield` length for the core bitfield and we just check
				// against `MAX_BITFIELD_SIZE` later.
				AssignmentCertKind::RelayVRFModulo { .. } => candidate_index as usize + 1,
			};

			let candidate_bitfield_bits = candidate_index as usize + 1;

			// Ensure bitfields length under hard limit.
			if cert_bitfield_bits > MAX_BITFIELD_SIZE || candidate_bitfield_bits > MAX_BITFIELD_SIZE
			{
				// Punish the peer for the invalid message.
				modify_reputation(&mut self.reputation, sender, peer_id, COST_OVERSIZED_BITFIELD)
					.await;
<<<<<<< HEAD
				gum::error!(target: LOG_TARGET, block_hash = ?cert.block_hash, ?candidate_index, validator_index = ?cert.validator, kind = ?cert.cert.kind, "Bad assignment v1");
=======
>>>>>>> c4211b65
			} else {
				sanitized_assignments.push((cert.into(), candidate_index.into()))
			}
		}

		sanitized_assignments
	}

	// Filter out oversized candidate and certificate core bitfields.
	// For each invalid assignment we also punish the peer.
	async fn sanitize_v2_assignments(
		&mut self,
		peer_id: PeerId,
		sender: &mut impl overseer::ApprovalDistributionSenderTrait,
		assignments: Vec<(IndirectAssignmentCertV2, CandidateBitfield)>,
	) -> Vec<(IndirectAssignmentCertV2, CandidateBitfield)> {
		let mut sanitized_assignments = Vec::new();
		for (cert, candidate_bitfield) in assignments.into_iter() {
			let cert_bitfield_bits = match &cert.cert.kind {
				AssignmentCertKindV2::RelayVRFDelay { core_index } => core_index.0 as usize + 1,
				// We don't want to run the VRF yet, but the output is always bounded by `n_cores`.
				// We assume `candidate_bitfield` length for the core bitfield and we just check
				// against `MAX_BITFIELD_SIZE` later.
				AssignmentCertKindV2::RelayVRFModulo { .. } => candidate_bitfield.len(),
				AssignmentCertKindV2::RelayVRFModuloCompact { core_bitfield } =>
					core_bitfield.len(),
			};

			let candidate_bitfield_bits = candidate_bitfield.len();

			// Our bitfield has `Lsb0`.
			let msb = candidate_bitfield_bits - 1;

			// Ensure bitfields length under hard limit.
			if cert_bitfield_bits > MAX_BITFIELD_SIZE
				|| candidate_bitfield_bits > MAX_BITFIELD_SIZE
				// Ensure minimum bitfield size - MSB needs to be one.
				|| !candidate_bitfield.bit_at(msb.as_bit_index())
			{
				// Punish the peer for the invalid message.
				modify_reputation(&mut self.reputation, sender, peer_id, COST_OVERSIZED_BITFIELD)
					.await;
<<<<<<< HEAD
				for candidate_index in candidate_bitfield.iter_ones() {
					gum::error!(target: LOG_TARGET, block_hash = ?cert.block_hash, ?candidate_index, validator_index = ?cert.validator, "Bad assignment v2");
				}
=======
>>>>>>> c4211b65
			} else {
				sanitized_assignments.push((cert, candidate_bitfield))
			}
		}

		sanitized_assignments
	}
}

// This adjusts the required routing of messages in blocks that pass the block filter
// according to the modifier function given.
//
// The modifier accepts as inputs the current required-routing state, whether
// the message is locally originating, and the validator index of the message issuer.
//
// Then, if the topology is known, this progates messages to all peers in the required
// routing set which are aware of the block. Peers which are unaware of the block
// will have the message sent when it enters their view in `unify_with_peer`.
//
// Note that the required routing of a message can be modified even if the
// topology is unknown yet.
#[overseer::contextbounds(ApprovalDistribution, prefix = self::overseer)]
async fn adjust_required_routing_and_propagate<Context, BlockFilter, RoutingModifier>(
	ctx: &mut Context,
	blocks: &mut HashMap<Hash, BlockEntry>,
	topologies: &SessionGridTopologies,
	block_filter: BlockFilter,
	routing_modifier: RoutingModifier,
	peer_views: &HashMap<PeerId, PeerEntry>,
) where
	BlockFilter: Fn(&mut BlockEntry) -> bool,
	RoutingModifier: Fn(&RequiredRouting, bool, &ValidatorIndex) -> RequiredRouting,
{
	let mut peer_assignments = HashMap::new();
	let mut peer_approvals = HashMap::new();

	// Iterate all blocks in the session, producing payloads
	// for each connected peer.
	for (block_hash, block_entry) in blocks {
		if !block_filter(block_entry) {
			continue
		}

		let topology = match topologies.get_topology(block_entry.session) {
			Some(t) => t,
			None => continue,
		};

<<<<<<< HEAD
		let mut approvals_to_send_for_this_block = HashMap::new();

		// We just need to iterate the `approval_entries` of the block entry as these contain all
		// assignments that also link all approval votes.
		for approval_entry in block_entry.approval_entries.values_mut() {
			let new_required_routing = routing_modifier(
				&approval_entry.routing_info().required_routing,
				approval_entry.routing_info().local,
				&approval_entry.validator_index(),
			);

			approval_entry.update_required_routing(new_required_routing);

			if approval_entry.routing_info().required_routing.is_empty() {
				continue
			}

=======
		// We just need to iterate the `approval_entries` of the block entry as these contain all
		// assignments that also link all approval votes.
		for approval_entry in block_entry.approval_entries.values_mut() {
			let new_required_routing = routing_modifier(
				&approval_entry.routing_info().required_routing,
				approval_entry.routing_info().local,
				&approval_entry.validator_index(),
			);

			approval_entry.update_required_routing(new_required_routing);

			if approval_entry.routing_info().required_routing.is_empty() {
				continue
			}

>>>>>>> c4211b65
			let assignment_message = approval_entry.assignment();
			let approval_messages = approval_entry.approvals();
			let (assignment_knowledge, message_kind) =
				approval_entry.create_assignment_knowledge(*block_hash);

			for (peer, peer_knowledge) in &mut block_entry.known_by {
				if !topology
					.local_grid_neighbors()
					.route_to_peer(approval_entry.routing_info().required_routing, peer)
				{
					continue
				}

				// Only send stuff a peer doesn't know in the context of a relay chain block.
				if !peer_knowledge.contains(&assignment_knowledge, message_kind) {
					peer_knowledge.sent.insert(assignment_knowledge.clone(), message_kind);
					peer_assignments
						.entry(*peer)
						.or_insert_with(Vec::new)
						.push(assignment_message.clone());
				}
				let approvals_for_peer =
					approvals_to_send_for_this_block.entry(*peer).or_insert_with(Vec::new);

				// Filter approval votes.
				for approval_message in &approval_messages {
					let approval_knowledge = PeerKnowledge::generate_approval_key(approval_message);

<<<<<<< HEAD
					if !peer_knowledge.contains(&approval_knowledge.0, approval_knowledge.1) {
						peer_knowledge.sent.insert(approval_knowledge.0, approval_knowledge.1);
						approvals_for_peer.push(approval_message.clone());
					}
				}
			}
		}
		// An approval can span multiple assignments/ApprovalEntries, so after we processed
		// all of the assignments decide which of the approvals we can safely send, because
		// all of assignments are already sent or about to be sent.
		for (peer_id, approvals) in approvals_to_send_for_this_block {
			for approval in approvals {
				let assignments = block_entry.assignments_for_approval(&approval).unwrap_or_default();
				if let Some(peer_knowledge) = block_entry.known_by.get_mut(&peer_id) {
					// A random assignment could have been sent to the peer, so we need to make sure
					// we send all the other assignments, before we can send the corresponding approval.
					let (sent_to_peer, notknown_by_peer) = peer_knowledge.partition_sent_notknown(&assignments);
					if !sent_to_peer.is_empty() {
						let notknown_by_peer = notknown_by_peer
							.into_iter()
							.map(|(assignment, bitfield)| (assignment.clone(), bitfield.clone()))
							.collect_vec();
						gum::trace!(
							target: LOG_TARGET,
							?notknown_by_peer,
							notknown_by_peer = notknown_by_peer.len(),
							"Sending missing assignment adjust_required",
						);
						peer_knowledge.mark_sent(&notknown_by_peer);
						peer_assignments.entry(peer_id).or_insert_with(Vec::new).extend(notknown_by_peer);
					}
					if peer_knowledge.contains_assignments_for_approval(&approval) {
						let approval_key = PeerKnowledge::generate_approval_key(&approval);
						peer_knowledge.sent.insert(approval_key.0, approval_key.1);
						peer_approvals.entry(peer_id).or_insert_with(Vec::new).push(approval);
=======
				// Filter approval votes.
				for approval_message in &approval_messages {
					let (approval_knowledge, message_kind) = approval_entry
						.create_approval_knowledge(*block_hash, approval_message.candidate_index);

					if !peer_knowledge.contains(&approval_knowledge, message_kind) {
						peer_knowledge.sent.insert(approval_knowledge, message_kind);
						peer_approvals
							.entry(*peer)
							.or_insert_with(Vec::new)
							.push(approval_message.clone());
>>>>>>> c4211b65
					}
				}
			}
		}
	}

	// Send messages in accumulated packets, assignments preceding approvals.
	for (peer, assignments_packet) in peer_assignments {
		if let Some(peer_view) = peer_views.get(&peer) {
			send_assignments_batched(
				ctx.sender(),
				assignments_packet,
				&vec![(peer, peer_view.version)],
			)
			.await;
		} else {
			// This should never happen.
			gum::warn!(target: LOG_TARGET, ?peer, "Unknown protocol version for peer",);
		}
	}

	for (peer, approvals_packet) in peer_approvals {
		if let Some(peer_view) = peer_views.get(&peer) {
			send_approvals_batched(
				ctx.sender(),
				approvals_packet,
				&vec![(peer, peer_view.version)],
			)
			.await;
		} else {
			// This should never happen.
			gum::warn!(target: LOG_TARGET, ?peer, "Unknown protocol version for peer",);
		}
	}
}

/// Modify the reputation of a peer based on its behavior.
async fn modify_reputation(
	reputation: &mut ReputationAggregator,
	sender: &mut impl overseer::ApprovalDistributionSenderTrait,
	peer_id: PeerId,
	rep: Rep,
) {
	gum::trace!(
		target: LOG_TARGET,
		reputation = ?rep,
		?peer_id,
		"Reputation change for peer",
	);
	reputation.modify(sender, peer_id, rep).await;
}

#[overseer::contextbounds(ApprovalDistribution, prefix = self::overseer)]
impl ApprovalDistribution {
	/// Create a new instance of the [`ApprovalDistribution`] subsystem.
	pub fn new(metrics: Metrics) -> Self {
		Self { metrics }
	}

	async fn run<Context>(self, ctx: Context) {
		let mut state = State::default();

		// According to the docs of `rand`, this is a ChaCha12 RNG in practice
		// and will always be chosen for strong performance and security properties.
		let mut rng = rand::rngs::StdRng::from_entropy();
		self.run_inner(ctx, &mut state, REPUTATION_CHANGE_INTERVAL, &mut rng).await
	}

	/// Used for testing.
	async fn run_inner<Context>(
		self,
		mut ctx: Context,
		state: &mut State,
		reputation_interval: Duration,
		rng: &mut (impl CryptoRng + Rng),
	) {
		let new_reputation_delay = || futures_timer::Delay::new(reputation_interval).fuse();
		let mut reputation_delay = new_reputation_delay();

		loop {
			select! {
				_ = reputation_delay => {
					state.reputation.send(ctx.sender()).await;
					reputation_delay = new_reputation_delay();
				},
				message = ctx.recv().fuse() => {
					let message = match message {
						Ok(message) => message,
						Err(e) => {
							gum::debug!(target: LOG_TARGET, err = ?e, "Failed to receive a message from Overseer, exiting");
							return
						},
					};
					match message {
						FromOrchestra::Communication { msg } =>
							Self::handle_incoming(&mut ctx, state, msg, &self.metrics, rng).await,
						FromOrchestra::Signal(OverseerSignal::ActiveLeaves(update)) => {
							gum::trace!(target: LOG_TARGET, "active leaves signal (ignored)");
							// the relay chain blocks relevant to the approval subsystems
							// are those that are available, but not finalized yet
							// actived and deactivated heads hence are irrelevant to this subsystem, other than
							// for tracing purposes.
							if let Some(activated) = update.activated {
								let head = activated.hash;
								let approval_distribution_span =
									jaeger::PerLeafSpan::new(activated.span, "approval-distribution");
								state.spans.insert(head, approval_distribution_span);
							}
						},
						FromOrchestra::Signal(OverseerSignal::BlockFinalized(_hash, number)) => {
							gum::trace!(target: LOG_TARGET, number = %number, "finalized signal");
							state.handle_block_finalized(&mut ctx, &self.metrics, number).await;
						},
						FromOrchestra::Signal(OverseerSignal::Conclude) => return,
					}
				},
			}
		}
	}

	async fn handle_incoming<Context>(
		ctx: &mut Context,
		state: &mut State,
		msg: ApprovalDistributionMessage,
		metrics: &Metrics,
		rng: &mut (impl CryptoRng + Rng),
	) {
		match msg {
			ApprovalDistributionMessage::NetworkBridgeUpdate(event) => {
				state.handle_network_msg(ctx, metrics, event, rng).await;
			},
			ApprovalDistributionMessage::NewBlocks(metas) => {
				state.handle_new_blocks(ctx, metrics, metas, rng).await;
			},
			ApprovalDistributionMessage::DistributeAssignment(cert, candidate_indices) => {
				let _span = state
					.spans
					.get(&cert.block_hash)
					.map(|span| span.child("import-and-distribute-assignment"))
					.unwrap_or_else(|| jaeger::Span::new(&cert.block_hash, "distribute-assignment"))
					.with_string_tag("block-hash", format!("{:?}", cert.block_hash))
					.with_stage(jaeger::Stage::ApprovalDistribution);

				gum::debug!(
					target: LOG_TARGET,
					?candidate_indices,
					block_hash = ?cert.block_hash,
					assignment_kind = ?cert.cert.kind,
					"Distributing our assignment on candidates",
				);

				state
					.import_and_circulate_assignment(
						ctx,
						&metrics,
						MessageSource::Local,
						cert,
						candidate_indices,
						rng,
					)
					.await;
			},
			ApprovalDistributionMessage::DistributeApproval(vote) => {
				gum::debug!(
					target: LOG_TARGET,
					"Distributing our approval vote on candidate (block={}, index={:?})",
					vote.block_hash,
					vote.candidate_indices,
				);

				state
					.import_and_circulate_approval(ctx, metrics, MessageSource::Local, vote)
					.await;
			},
			ApprovalDistributionMessage::GetApprovalSignatures(indices, tx) => {
				let sigs = state.get_approval_signatures(indices);
				if let Err(_) = tx.send(sigs) {
					gum::debug!(
						target: LOG_TARGET,
						"Sending back approval signatures failed, oneshot got closed"
					);
				}
			},
			ApprovalDistributionMessage::ApprovalCheckingLagUpdate(lag) => {
				gum::debug!(target: LOG_TARGET, lag, "Received `ApprovalCheckingLagUpdate`");
				state.approval_checking_lag = lag;
			},
		}
	}
}

#[overseer::subsystem(ApprovalDistribution, error=SubsystemError, prefix=self::overseer)]
impl<Context> ApprovalDistribution {
	fn start(self, ctx: Context) -> SpawnedSubsystem {
		let future = self.run(ctx).map(|_| Ok(())).boxed();

		SpawnedSubsystem { name: "approval-distribution-subsystem", future }
	}
}

/// Ensures the batch size is always at least 1 element.
const fn ensure_size_not_zero(size: usize) -> usize {
	if 0 == size {
		panic!("Batch size must be at least 1 (MAX_NOTIFICATION_SIZE constant is too low)",);
	}

	size
}

/// The maximum amount of assignments per batch is 33% of maximum allowed by protocol.
/// This is an arbitrary value. Bumping this up increases the maximum amount of approvals or
/// assignments we send in a single message to peers. Exceeding `MAX_NOTIFICATION_SIZE` will violate
/// the protocol configuration.
pub const MAX_ASSIGNMENT_BATCH_SIZE: usize = ensure_size_not_zero(
	MAX_NOTIFICATION_SIZE as usize /
		std::mem::size_of::<(IndirectAssignmentCertV2, CandidateIndex)>() /
		3,
);

/// The maximum amount of approvals per batch is 33% of maximum allowed by protocol.
pub const MAX_APPROVAL_BATCH_SIZE: usize = ensure_size_not_zero(
	MAX_NOTIFICATION_SIZE as usize / std::mem::size_of::<IndirectSignedApprovalVoteV2>() / 3,
);

// Low level helper for sending assignments.
async fn send_assignments_batched_inner(
	sender: &mut impl overseer::ApprovalDistributionSenderTrait,
	batch: impl IntoIterator<Item = (IndirectAssignmentCertV2, CandidateBitfield)>,
	peers: Vec<PeerId>,
	peer_version: ValidationVersion,
) {
	if peer_version == ValidationVersion::VStaging {
		sender
			.send_message(NetworkBridgeTxMessage::SendValidationMessage(
				peers,
				Versioned::VStaging(protocol_vstaging::ValidationProtocol::ApprovalDistribution(
					protocol_vstaging::ApprovalDistributionMessage::Assignments(
						batch.into_iter().collect(),
					),
				)),
			))
			.await;
	} else {
		// Create a batch of v1 assignments from v2 assignments that are compatible with v1.
		// `IndirectAssignmentCertV2` -> `IndirectAssignmentCert`
		let batch = batch
			.into_iter()
			.filter_map(|(cert, candidates)| {
				cert.try_into().ok().map(|cert| {
					(
						cert,
						// First 1 bit index is the candidate index.
						candidates
							.first_one()
							.map(|index| index as CandidateIndex)
							.expect("Assignment was checked for not being empty; qed"),
					)
				})
			})
			.collect();
		let message = if peer_version == ValidationVersion::V1 {
			Versioned::V1(protocol_v1::ValidationProtocol::ApprovalDistribution(
				protocol_v1::ApprovalDistributionMessage::Assignments(batch),
			))
		} else {
			Versioned::V2(protocol_v2::ValidationProtocol::ApprovalDistribution(
				protocol_v2::ApprovalDistributionMessage::Assignments(batch),
			))
		};
		sender
			.send_message(NetworkBridgeTxMessage::SendValidationMessage(peers, message))
			.await;
	}
}

/// Send assignments while honoring the `max_notification_size` of the protocol.
///
/// Splitting the messages into multiple notifications allows more granular processing at the
/// destination, such that the subsystem doesn't get stuck for long processing a batch
/// of assignments and can `select!` other tasks.
pub(crate) async fn send_assignments_batched(
	sender: &mut impl overseer::ApprovalDistributionSenderTrait,
	v2_assignments: impl IntoIterator<Item = (IndirectAssignmentCertV2, CandidateBitfield)> + Clone,
	peers: &[(PeerId, ProtocolVersion)],
) {
	let v1_peers = filter_by_peer_version(peers, ValidationVersion::V1.into());
	let v2_peers = filter_by_peer_version(peers, ValidationVersion::V2.into());
	let vstaging_peers = filter_by_peer_version(peers, ValidationVersion::VStaging.into());

	// V1 and V2 validation protocol do not have any changes with regard to
	// ApprovalDistributionMessage so they can be treated the same.
	if !v1_peers.is_empty() || !v2_peers.is_empty() {
		// Older peers(v1) do not understand `AssignmentsV2` messages, so we have to filter these
		// out.
		let v1_assignments = v2_assignments
			.clone()
			.into_iter()
			.filter(|(_, candidates)| candidates.count_ones() == 1);

		let mut v1_batches = v1_assignments.peekable();

		while v1_batches.peek().is_some() {
			let batch: Vec<_> = v1_batches.by_ref().take(MAX_ASSIGNMENT_BATCH_SIZE).collect();
			if !v1_peers.is_empty() {
				send_assignments_batched_inner(
					sender,
					batch.clone(),
					v1_peers.clone(),
					ValidationVersion::V1,
				)
				.await;
			}

			if !v2_peers.is_empty() {
				send_assignments_batched_inner(
					sender,
					batch,
					v2_peers.clone(),
					ValidationVersion::V2,
				)
				.await;
			}
		}
	}

	if !vstaging_peers.is_empty() {
		let mut vstaging = v2_assignments.into_iter().peekable();

		while vstaging.peek().is_some() {
			let batch = vstaging.by_ref().take(MAX_ASSIGNMENT_BATCH_SIZE).collect::<Vec<_>>();
			send_assignments_batched_inner(
				sender,
				batch,
				vstaging_peers.clone(),
				ValidationVersion::VStaging,
			)
			.await;
		}
	}
}

/// Send approvals while honoring the `max_notification_size` of the protocol and peer version.
pub(crate) async fn send_approvals_batched(
	sender: &mut impl overseer::ApprovalDistributionSenderTrait,
<<<<<<< HEAD
	approvals: impl IntoIterator<Item = IndirectSignedApprovalVoteV2> + Clone,
=======
	approvals: impl IntoIterator<Item = IndirectSignedApprovalVote> + Clone,
>>>>>>> c4211b65
	peers: &[(PeerId, ProtocolVersion)],
) {
	let v1_peers = filter_by_peer_version(peers, ValidationVersion::V1.into());
	let v2_peers = filter_by_peer_version(peers, ValidationVersion::V2.into());
	let vstaging_peers = filter_by_peer_version(peers, ValidationVersion::VStaging.into());

	if !v1_peers.is_empty() || !v2_peers.is_empty() {
<<<<<<< HEAD
		let mut batches = approvals
			.clone()
			.into_iter()
			.filter(|approval| approval.candidate_indices.count_ones() == 1)
			.filter_map(|val| val.try_into().ok())
			.peekable();
=======
		let mut batches = approvals.clone().into_iter().peekable();
>>>>>>> c4211b65

		while batches.peek().is_some() {
			let batch: Vec<_> = batches.by_ref().take(MAX_APPROVAL_BATCH_SIZE).collect();

			if !v1_peers.is_empty() {
				sender
					.send_message(NetworkBridgeTxMessage::SendValidationMessage(
						v1_peers.clone(),
						Versioned::V1(protocol_v1::ValidationProtocol::ApprovalDistribution(
							protocol_v1::ApprovalDistributionMessage::Approvals(batch.clone()),
						)),
					))
					.await;
			}

			if !v2_peers.is_empty() {
				sender
					.send_message(NetworkBridgeTxMessage::SendValidationMessage(
						v2_peers.clone(),
						Versioned::V2(protocol_v2::ValidationProtocol::ApprovalDistribution(
							protocol_v2::ApprovalDistributionMessage::Approvals(batch),
						)),
					))
					.await;
			}
		}
	}

	if !vstaging_peers.is_empty() {
		let mut batches = approvals.into_iter().peekable();

		while batches.peek().is_some() {
			let batch: Vec<_> = batches.by_ref().take(MAX_APPROVAL_BATCH_SIZE).collect();

			sender
				.send_message(NetworkBridgeTxMessage::SendValidationMessage(
					vstaging_peers.clone(),
					Versioned::VStaging(
						protocol_vstaging::ValidationProtocol::ApprovalDistribution(
							protocol_vstaging::ApprovalDistributionMessage::Approvals(batch),
						),
					),
				))
				.await;
		}
	}
}<|MERGE_RESOLUTION|>--- conflicted
+++ resolved
@@ -36,18 +36,11 @@
 	UnifiedReputationChange as Rep, Versioned, View,
 };
 use polkadot_node_primitives::approval::{
-<<<<<<< HEAD
 	v1::{AssignmentCertKind, BlockApprovalMeta, IndirectAssignmentCert},
 	v2::{
 		AsBitIndex, AssignmentCertKindV2, CandidateBitfield, IndirectAssignmentCertV2,
 		IndirectSignedApprovalVoteV2,
 	},
-=======
-	v1::{
-		AssignmentCertKind, BlockApprovalMeta, IndirectAssignmentCert, IndirectSignedApprovalVote,
-	},
-	v2::{AsBitIndex, AssignmentCertKindV2, CandidateBitfield, IndirectAssignmentCertV2},
->>>>>>> c4211b65
 };
 use polkadot_node_subsystem::{
 	messages::{
@@ -129,15 +122,9 @@
 	// The assignment certificate.
 	assignment: IndirectAssignmentCertV2,
 	// The candidates claimed by the certificate. A mapping between bit index and candidate index.
-<<<<<<< HEAD
 	assignment_claimed_candidates: CandidateBitfield,
 	// The approval signatures for each `CandidateIndex` claimed by the assignment certificate.
 	approvals: HashMap<CandidateBitfield, IndirectSignedApprovalVoteV2>,
-=======
-	candidates: CandidateBitfield,
-	// The approval signatures for each `CandidateIndex` claimed by the assignment certificate.
-	approvals: HashMap<CandidateIndex, IndirectSignedApprovalVote>,
->>>>>>> c4211b65
 	// The validator index of the assignment signer.
 	validator_index: ValidatorIndex,
 	// Information required for gossiping to other peers using the grid topology.
@@ -150,11 +137,8 @@
 	CandidateIndexOutOfBounds,
 	InvalidCandidateIndex,
 	DuplicateApproval,
-<<<<<<< HEAD
 	UnknownAssignment,
 	AssignmentsFollowedDifferentPaths(RequiredRouting, RequiredRouting),
-=======
->>>>>>> c4211b65
 }
 
 impl ApprovalEntry {
@@ -167,11 +151,7 @@
 			validator_index: assignment.validator,
 			assignment,
 			approvals: HashMap::with_capacity(candidates.len()),
-<<<<<<< HEAD
 			assignment_claimed_candidates: candidates,
-=======
-			candidates,
->>>>>>> c4211b65
 			routing_info,
 		}
 	}
@@ -179,34 +159,15 @@
 	// Create a `MessageSubject` to reference the assignment.
 	pub fn create_assignment_knowledge(&self, block_hash: Hash) -> (MessageSubject, MessageKind) {
 		(
-<<<<<<< HEAD
 			MessageSubject(
 				block_hash,
 				self.assignment_claimed_candidates.clone(),
 				self.validator_index,
 			),
-=======
-			MessageSubject(block_hash, self.candidates.clone(), self.validator_index),
->>>>>>> c4211b65
 			MessageKind::Assignment,
 		)
 	}
 
-<<<<<<< HEAD
-=======
-	// Create a `MessageSubject` to reference the approval.
-	pub fn create_approval_knowledge(
-		&self,
-		block_hash: Hash,
-		candidate_index: CandidateIndex,
-	) -> (MessageSubject, MessageKind) {
-		(
-			MessageSubject(block_hash, candidate_index.into(), self.validator_index),
-			MessageKind::Approval,
-		)
-	}
-
->>>>>>> c4211b65
 	// Updates routing information and returns the previous information if any.
 	pub fn routing_info_mut(&mut self) -> &mut ApprovalRouting {
 		&mut self.routing_info
@@ -222,7 +183,6 @@
 		self.routing_info.required_routing = required_routing;
 	}
 
-<<<<<<< HEAD
 	// Tells if this entry assignment covers at least one candidate in the approval
 	pub fn includes_approval_candidates(&self, approval: &IndirectSignedApprovalVoteV2) -> bool {
 		for candidate_index in approval.candidate_indices.iter_ones() {
@@ -233,17 +193,11 @@
 		return false
 	}
 
-=======
->>>>>>> c4211b65
 	// Records a new approval. Returns error if the claimed candidate is not found or we already
 	// have received the approval.
 	pub fn note_approval(
 		&mut self,
-<<<<<<< HEAD
 		approval: IndirectSignedApprovalVoteV2,
-=======
-		approval: IndirectSignedApprovalVote,
->>>>>>> c4211b65
 	) -> Result<(), ApprovalEntryError> {
 		// First do some sanity checks:
 		// - check validator index matches
@@ -253,7 +207,6 @@
 			return Err(ApprovalEntryError::InvalidValidatorIndex)
 		}
 
-<<<<<<< HEAD
 		// We need at least one of the candidates in the approval to be in this assignment
 		if !self.includes_approval_candidates(&approval) {
 			return Err(ApprovalEntryError::InvalidCandidateIndex)
@@ -264,27 +217,11 @@
 		}
 
 		self.approvals.insert(approval.candidate_indices.clone(), approval.clone());
-=======
-		if self.candidates.len() <= approval.candidate_index as usize {
-			return Err(ApprovalEntryError::CandidateIndexOutOfBounds)
-		}
-
-		if !self.candidates.bit_at(approval.candidate_index.as_bit_index()) {
-			return Err(ApprovalEntryError::InvalidCandidateIndex)
-		}
-
-		if self.approvals.contains_key(&approval.candidate_index) {
-			return Err(ApprovalEntryError::DuplicateApproval)
-		}
-
-		self.approvals.insert(approval.candidate_index, approval);
->>>>>>> c4211b65
 		Ok(())
 	}
 
 	// Get the assignment certiticate and claimed candidates.
 	pub fn assignment(&self) -> (IndirectAssignmentCertV2, CandidateBitfield) {
-<<<<<<< HEAD
 		(self.assignment.clone(), self.assignment_claimed_candidates.clone())
 	}
 
@@ -293,21 +230,6 @@
 		self.approvals.values().cloned().collect::<Vec<_>>()
 	}
 
-=======
-		(self.assignment.clone(), self.candidates.clone())
-	}
-
-	// Get all approvals for all candidates claimed by the assignment.
-	pub fn approvals(&self) -> Vec<IndirectSignedApprovalVote> {
-		self.approvals.values().cloned().collect::<Vec<_>>()
-	}
-
-	// Get the approval for a specific candidate index.
-	pub fn approval(&self, candidate_index: CandidateIndex) -> Option<IndirectSignedApprovalVote> {
-		self.approvals.get(&candidate_index).cloned()
-	}
-
->>>>>>> c4211b65
 	// Get validator index.
 	pub fn validator_index(&self) -> ValidatorIndex {
 		self.validator_index
@@ -489,7 +411,6 @@
 			}
 		}
 		success
-<<<<<<< HEAD
 	}
 
 	// Tells if all keys are contained by this peer_knowledge
@@ -502,8 +423,6 @@
 	pub fn contains_any(&self, keys: &Vec<(MessageSubject, MessageKind)>) -> bool {
 		keys.iter()
 			.any(|assignment_key| self.contains(&assignment_key.0, assignment_key.1))
-=======
->>>>>>> c4211b65
 	}
 }
 
@@ -653,7 +572,6 @@
 		// First map one entry per candidate to the same key we will use in `approval_entries`.
 		// Key is (Validator_index, CandidateBitfield) that links the `ApprovalEntry` to the (K,V)
 		// entry in `candidate_entry.messages`.
-<<<<<<< HEAD
 		for claimed_candidate_index in entry.assignment_claimed_candidates.iter_ones() {
 			match self.candidates.get_mut(claimed_candidate_index) {
 				Some(candidate_entry) => {
@@ -661,15 +579,6 @@
 						.assignments
 						.entry(entry.validator_index())
 						.or_insert(entry.assignment_claimed_candidates.clone());
-=======
-		for claimed_candidate_index in entry.candidates.iter_ones() {
-			match self.candidates.get_mut(claimed_candidate_index) {
-				Some(candidate_entry) => {
-					candidate_entry
-						.messages
-						.entry(entry.validator_index())
-						.or_insert(entry.candidates.clone());
->>>>>>> c4211b65
 				},
 				None => {
 					// This should never happen, but if it happens, it means the subsystem is
@@ -685,7 +594,6 @@
 		}
 
 		self.approval_entries
-<<<<<<< HEAD
 			.entry((entry.validator_index, entry.assignment_claimed_candidates.clone()))
 			.or_insert(entry)
 	}
@@ -804,52 +712,6 @@
 
 		result.map(|result| result.into_values().collect_vec()).unwrap_or_default()
 	}
-=======
-			.entry((entry.validator_index, entry.candidates.clone()))
-			.or_insert(entry)
-	}
-
-	// Returns a mutable reference of `ApprovalEntry` for `candidate_index` from validator
-	// `validator_index`.
-	pub fn approval_entry(
-		&mut self,
-		candidate_index: CandidateIndex,
-		validator_index: ValidatorIndex,
-	) -> Option<&mut ApprovalEntry> {
-		self.candidates
-			.get(candidate_index as usize)
-			.map_or(None, |candidate_entry| candidate_entry.messages.get(&validator_index))
-			.map_or(None, |candidate_indices| {
-				self.approval_entries.get_mut(&(validator_index, candidate_indices.clone()))
-			})
-	}
-
-	// Get all approval entries for a given candidate.
-	pub fn approval_entries(&self, candidate_index: CandidateIndex) -> Vec<&ApprovalEntry> {
-		// Get the keys for fetching `ApprovalEntry` from `self.approval_entries`,
-		let approval_entry_keys = self
-			.candidates
-			.get(candidate_index as usize)
-			.map(|candidate_entry| &candidate_entry.messages);
-
-		if let Some(approval_entry_keys) = approval_entry_keys {
-			// Ensure no duplicates.
-			let approval_entry_keys = approval_entry_keys.iter().unique().collect::<Vec<_>>();
-
-			let mut entries = Vec::new();
-			for (validator_index, candidate_indices) in approval_entry_keys {
-				if let Some(entry) =
-					self.approval_entries.get(&(*validator_index, candidate_indices.clone()))
-				{
-					entries.push(entry);
-				}
-			}
-			entries
-		} else {
-			vec![]
-		}
-	}
->>>>>>> c4211b65
 }
 
 // Information about candidates in the context of a particular block they are included in.
@@ -859,11 +721,7 @@
 struct CandidateEntry {
 	// The value represents part of the lookup key in `approval_entries` to fetch the assignment
 	// and existing votes.
-<<<<<<< HEAD
 	assignments: HashMap<ValidatorIndex, CandidateBitfield>,
-=======
-	messages: HashMap<ValidatorIndex, CandidateBitfield>,
->>>>>>> c4211b65
 }
 
 #[derive(Debug, Clone, PartialEq)]
@@ -883,11 +741,7 @@
 
 enum PendingMessage {
 	Assignment(IndirectAssignmentCertV2, CandidateBitfield),
-<<<<<<< HEAD
 	Approval(IndirectSignedApprovalVoteV2),
-=======
-	Approval(IndirectSignedApprovalVote),
->>>>>>> c4211b65
 }
 
 #[overseer::contextbounds(ApprovalDistribution, prefix = self::overseer)]
@@ -1160,7 +1014,6 @@
 		}
 	}
 
-<<<<<<< HEAD
 	// Entry point for processing an approval coming from a peer.
 	async fn process_incoming_approvals<Context>(
 		&mut self,
@@ -1204,8 +1057,6 @@
 		}
 	}
 
-=======
->>>>>>> c4211b65
 	async fn process_incoming_peer_message<Context, R>(
 		&mut self,
 		ctx: &mut Context,
@@ -1224,8 +1075,6 @@
 			Versioned::VStaging(protocol_vstaging::ApprovalDistributionMessage::Assignments(
 				assignments,
 			)) => {
-<<<<<<< HEAD
-=======
 				gum::trace!(
 					target: LOG_TARGET,
 					peer_id = %peer_id,
@@ -1246,67 +1095,12 @@
 			},
 			Versioned::V1(protocol_v1::ApprovalDistributionMessage::Assignments(assignments)) |
 			Versioned::V2(protocol_v2::ApprovalDistributionMessage::Assignments(assignments)) => {
->>>>>>> c4211b65
 				gum::trace!(
 					target: LOG_TARGET,
 					peer_id = %peer_id,
 					num = assignments.len(),
 					"Processing assignments from a peer",
 				);
-<<<<<<< HEAD
-				let sanitized_assignments =
-					self.sanitize_v2_assignments(peer_id, ctx.sender(), assignments).await;
-
-=======
-
-				let sanitized_assignments =
-					self.sanitize_v1_assignments(peer_id, ctx.sender(), assignments).await;
-
->>>>>>> c4211b65
-				self.process_incoming_assignments(
-					ctx,
-					metrics,
-					peer_id,
-					sanitized_assignments,
-					rng,
-				)
-				.await;
-			},
-<<<<<<< HEAD
-			Versioned::V1(protocol_v1::ApprovalDistributionMessage::Assignments(assignments)) |
-			Versioned::V2(protocol_v2::ApprovalDistributionMessage::Assignments(assignments)) => {
-=======
-			Versioned::VStaging(protocol_vstaging::ApprovalDistributionMessage::Approvals(
-				approvals,
-			)) |
-			Versioned::V1(protocol_v1::ApprovalDistributionMessage::Approvals(approvals)) |
-			Versioned::V2(protocol_v2::ApprovalDistributionMessage::Approvals(approvals)) => {
->>>>>>> c4211b65
-				gum::trace!(
-					target: LOG_TARGET,
-					peer_id = %peer_id,
-					num = assignments.len(),
-					"Processing assignments from a peer",
-				);
-<<<<<<< HEAD
-=======
-				for approval_vote in approvals.into_iter() {
-					if let Some(pending) = self.pending_known.get_mut(&approval_vote.block_hash) {
-						let block_hash = approval_vote.block_hash;
-						let candidate_index = approval_vote.candidate_index;
-						let validator_index = approval_vote.validator;
-
-						gum::trace!(
-							target: LOG_TARGET,
-							%peer_id,
-							?block_hash,
-							?candidate_index,
-							?validator_index,
-							"Pending assignment",
-						);
-
-						pending.push((peer_id, PendingMessage::Approval(approval_vote)));
->>>>>>> c4211b65
 
 				let sanitized_assignments =
 					self.sanitize_v1_assignments(peer_id, ctx.sender(), assignments).await;
@@ -1516,10 +1310,7 @@
 								COST_DUPLICATE_MESSAGE,
 							)
 							.await;
-<<<<<<< HEAD
 							metrics.on_assignment_duplicate();
-=======
->>>>>>> c4211b65
 						} else {
 							gum::trace!(
 								target: LOG_TARGET,
@@ -1725,13 +1516,10 @@
 			{
 				peers.push(peer);
 				continue
-<<<<<<< HEAD
 			}
 
 			if !topology.map(|topology| topology.is_validator(&peer)).unwrap_or(false) {
 				continue
-=======
->>>>>>> c4211b65
 			}
 
 			// Note: at this point, we haven't received the message from any peers
@@ -1745,7 +1533,6 @@
 				peers.push(peer);
 			}
 		}
-<<<<<<< HEAD
 
 		// Add the metadata of the assignment to the knowledge of each peer.
 		for peer in peers.iter() {
@@ -1855,35 +1642,6 @@
 			false
 		} else {
 			true
-=======
-
-		// Add the metadata of the assignment to the knowledge of each peer.
-		for peer in peers.iter() {
-			// we already filtered peers above, so this should always be Some
-			if let Some(peer_knowledge) = entry.known_by.get_mut(peer) {
-				peer_knowledge.sent.insert(message_subject.clone(), message_kind);
-			}
-		}
-
-		if !peers.is_empty() {
-			gum::trace!(
-				target: LOG_TARGET,
-				?block_hash,
-				?claimed_candidate_indices,
-				local = source.peer_id().is_none(),
-				num_peers = peers.len(),
-				"Sending an assignment to peers",
-			);
-
-			let peers = peers
-				.iter()
-				.filter_map(|peer_id| {
-					self.peer_views.get(peer_id).map(|peer_entry| (*peer_id, peer_entry.version))
-				})
-				.collect::<Vec<_>>();
-
-			send_assignments_batched(ctx.sender(), assignments, &peers).await;
->>>>>>> c4211b65
 		}
 	}
 
@@ -1922,11 +1680,7 @@
 							?peer_id,
 							?block_hash,
 							?validator_index,
-<<<<<<< HEAD
 							?candidate_indices,
-=======
-							?candidate_index,
->>>>>>> c4211b65
 							"Approval from a peer is out of view",
 						);
 						modify_reputation(
@@ -1946,13 +1700,8 @@
 		};
 
 		// compute metadata on the assignment.
-<<<<<<< HEAD
 		let assignments_knowledge_keys = PeerKnowledge::generate_assignments_keys(&vote);
 		let approval_knwowledge_key = PeerKnowledge::generate_approval_key(&vote);
-=======
-		let message_subject = MessageSubject(block_hash, candidate_index.into(), validator_index);
-		let message_kind = MessageKind::Approval;
->>>>>>> c4211b65
 
 		if let Some(peer_id) = source.peer_id() {
 			if !Self::check_approval_can_be_processed(
@@ -2047,7 +1796,6 @@
 			}
 		}
 
-<<<<<<< HEAD
 		let required_routing = match entry.note_approval(vote.clone()) {
 			Ok(required_routing) => required_routing,
 			Err(err) => {
@@ -2060,44 +1808,6 @@
 					"Possible bug: Vote import failed",
 				);
 				metrics.on_approval_bug();
-=======
-		let required_routing = match entry.approval_entry(candidate_index, validator_index) {
-			Some(approval_entry) => {
-				// Invariant: to our knowledge, none of the peers except for the `source` know about
-				// the approval.
-				metrics.on_approval_imported();
-
-				if let Err(err) = approval_entry.note_approval(vote.clone()) {
-					// this would indicate a bug in approval-voting:
-					// - validator index mismatch
-					// - candidate index mismatch
-					// - duplicate approval
-					gum::warn!(
-						target: LOG_TARGET,
-						hash = ?block_hash,
-						?candidate_index,
-						?validator_index,
-						?err,
-						"Possible bug: Vote import failed",
-					);
-
-					return
-				}
-
-				approval_entry.routing_info().required_routing
-			},
-			None => {
-				let peer_id = source.peer_id();
-				// This indicates a bug in approval-distribution, since we check the knowledge at
-				// the begining of the function.
-				gum::warn!(
-					target: LOG_TARGET,
-					?peer_id,
-					?message_subject,
-					"Unknown approval assignment",
-				);
-				// No rep change as this is caused by an issue
->>>>>>> c4211b65
 				return
 			},
 		};
@@ -2143,7 +1853,6 @@
 		for peer in peers.iter() {
 			// we already filtered peers above, so this should always be Some
 			if let Some(entry) = entry.known_by.get_mut(&peer.0) {
-<<<<<<< HEAD
 				// A random assignment could have been sent to the peer, so we need to make sure
 				// we send all the other assignments, before we can send the corresponding approval.
 				let (sent_to_peer, notknown_by_peer) = entry.partition_sent_notknown(&assignments);
@@ -2162,13 +1871,11 @@
 					);
 
 					entry.mark_sent(&notknown_by_peer);
-					send_assignments_batched(ctx.sender(), notknown_by_peer, &[(peer.0, peer.1)]).await;
+					send_assignments_batched(ctx.sender(), notknown_by_peer, &[(peer.0, peer.1)])
+						.await;
 				}
 
 				entry.sent.insert(approval_knwowledge_key.0.clone(), approval_knwowledge_key.1);
-=======
-				entry.sent.insert(message_subject.clone(), message_kind);
->>>>>>> c4211b65
 			}
 		}
 
@@ -2177,10 +1884,6 @@
 			gum::trace!(
 				target: LOG_TARGET,
 				?block_hash,
-<<<<<<< HEAD
-=======
-				?candidate_index,
->>>>>>> c4211b65
 				local = source.peer_id().is_none(),
 				num_peers = peers.len(),
 				"Sending an approval to peers",
@@ -2216,7 +1919,6 @@
 				Some(e) => e,
 			};
 
-<<<<<<< HEAD
 			let sigs = block_entry.approval_votes(index).into_iter().map(|approval| {
 				(
 					approval.validator,
@@ -2231,13 +1933,6 @@
 					),
 				)
 			});
-=======
-			let sigs = block_entry
-				.approval_entries(index)
-				.into_iter()
-				.filter_map(|approval_entry| approval_entry.approval(index))
-				.map(|approval| (approval.validator, approval.signature));
->>>>>>> c4211b65
 			all_sigs.extend(sigs);
 		}
 		all_sigs
@@ -2277,7 +1972,6 @@
 				if entry.known_by.contains_key(&peer_id) {
 					break
 				}
-<<<<<<< HEAD
 				let approvals_to_send_this_block = {
 					let peer_knowledge = entry.known_by.entry(peer_id).or_default();
 					let topology = topologies.get_topology(entry.session);
@@ -2312,29 +2006,6 @@
 									}
 
 									route_random
-=======
-
-				let peer_knowledge = entry.known_by.entry(peer_id).or_default();
-				let topology = topologies.get_topology(entry.session);
-
-				// We want to iterate the `approval_entries` of the block entry as these contain all
-				// assignments that also link all approval votes.
-				for approval_entry in entry.approval_entries.values_mut() {
-					// Propagate the message to all peers in the required routing set OR
-					// randomly sample peers.
-					{
-						let required_routing = approval_entry.routing_info().required_routing;
-						let random_routing = &mut approval_entry.routing_info_mut().random_routing;
-						let rng = &mut *rng;
-						let mut peer_filter = move |peer_id| {
-							let in_topology = topology.as_ref().map_or(false, |t| {
-								t.local_grid_neighbors().route_to_peer(required_routing, peer_id)
-							});
-							in_topology || {
-								let route_random = random_routing.sample(total_peers, rng);
-								if route_random {
-									random_routing.inc_sent();
->>>>>>> c4211b65
 								}
 							};
 
@@ -2343,7 +2014,6 @@
 							}
 						}
 
-<<<<<<< HEAD
 						let assignment_message = approval_entry.assignment();
 						let approval_messages = approval_entry.approvals();
 						let (assignment_knowledge, message_kind) =
@@ -2370,29 +2040,18 @@
 								}
 							}
 						}
-=======
-					let assignment_message = approval_entry.assignment();
-					let approval_messages = approval_entry.approvals();
-					let (assignment_knowledge, message_kind) =
-						approval_entry.create_assignment_knowledge(block);
-
-					// Only send stuff a peer doesn't know in the context of a relay chain block.
-					if !peer_knowledge.contains(&assignment_knowledge, message_kind) {
-						peer_knowledge.sent.insert(assignment_knowledge, message_kind);
-						assignments_to_send.push(assignment_message);
->>>>>>> c4211b65
 					}
 					approvals_to_send_this_block
 				};
 
-<<<<<<< HEAD
 				// An approval can span multiple assignments/ApprovalEntries, so after we processed
 				// all of the assignments decide which of the approvals we can safely send, because
 				// all of assignments are already sent or about to be sent.
 				for (approval_key, approval) in approvals_to_send_this_block {
 					let assignments = entry.assignments_for_approval(&approval).unwrap_or_default();
 					let peer_knowledge = entry.known_by.entry(peer_id).or_default();
-					let (sent_to_peer, notknown_by_peer) = peer_knowledge.partition_sent_notknown(&assignments);
+					let (sent_to_peer, notknown_by_peer) =
+						peer_knowledge.partition_sent_notknown(&assignments);
 					if !sent_to_peer.is_empty() {
 						let notknown_by_peer = notknown_by_peer
 							.into_iter()
@@ -2410,17 +2069,6 @@
 					if peer_knowledge.contains_assignments_for_approval(&approval) {
 						approvals_to_send.push(approval);
 						peer_knowledge.sent.insert(approval_key, MessageKind::Approval);
-=======
-					// Filter approval votes.
-					for approval_message in approval_messages {
-						let (approval_knowledge, message_kind) = approval_entry
-							.create_approval_knowledge(block, approval_message.candidate_index);
-
-						if !peer_knowledge.contains(&approval_knowledge, message_kind) {
-							peer_knowledge.sent.insert(approval_knowledge, message_kind);
-							approvals_to_send.push(approval_message);
-						}
->>>>>>> c4211b65
 					}
 				}
 				block = entry.parent_hash;
@@ -2591,10 +2239,7 @@
 				// Punish the peer for the invalid message.
 				modify_reputation(&mut self.reputation, sender, peer_id, COST_OVERSIZED_BITFIELD)
 					.await;
-<<<<<<< HEAD
 				gum::error!(target: LOG_TARGET, block_hash = ?cert.block_hash, ?candidate_index, validator_index = ?cert.validator, kind = ?cert.cert.kind, "Bad assignment v1");
-=======
->>>>>>> c4211b65
 			} else {
 				sanitized_assignments.push((cert.into(), candidate_index.into()))
 			}
@@ -2637,12 +2282,9 @@
 				// Punish the peer for the invalid message.
 				modify_reputation(&mut self.reputation, sender, peer_id, COST_OVERSIZED_BITFIELD)
 					.await;
-<<<<<<< HEAD
 				for candidate_index in candidate_bitfield.iter_ones() {
 					gum::error!(target: LOG_TARGET, block_hash = ?cert.block_hash, ?candidate_index, validator_index = ?cert.validator, "Bad assignment v2");
 				}
-=======
->>>>>>> c4211b65
 			} else {
 				sanitized_assignments.push((cert, candidate_bitfield))
 			}
@@ -2691,7 +2333,6 @@
 			None => continue,
 		};
 
-<<<<<<< HEAD
 		let mut approvals_to_send_for_this_block = HashMap::new();
 
 		// We just need to iterate the `approval_entries` of the block entry as these contain all
@@ -2709,23 +2350,6 @@
 				continue
 			}
 
-=======
-		// We just need to iterate the `approval_entries` of the block entry as these contain all
-		// assignments that also link all approval votes.
-		for approval_entry in block_entry.approval_entries.values_mut() {
-			let new_required_routing = routing_modifier(
-				&approval_entry.routing_info().required_routing,
-				approval_entry.routing_info().local,
-				&approval_entry.validator_index(),
-			);
-
-			approval_entry.update_required_routing(new_required_routing);
-
-			if approval_entry.routing_info().required_routing.is_empty() {
-				continue
-			}
-
->>>>>>> c4211b65
 			let assignment_message = approval_entry.assignment();
 			let approval_messages = approval_entry.approvals();
 			let (assignment_knowledge, message_kind) =
@@ -2754,7 +2378,6 @@
 				for approval_message in &approval_messages {
 					let approval_knowledge = PeerKnowledge::generate_approval_key(approval_message);
 
-<<<<<<< HEAD
 					if !peer_knowledge.contains(&approval_knowledge.0, approval_knowledge.1) {
 						peer_knowledge.sent.insert(approval_knowledge.0, approval_knowledge.1);
 						approvals_for_peer.push(approval_message.clone());
@@ -2767,11 +2390,14 @@
 		// all of assignments are already sent or about to be sent.
 		for (peer_id, approvals) in approvals_to_send_for_this_block {
 			for approval in approvals {
-				let assignments = block_entry.assignments_for_approval(&approval).unwrap_or_default();
+				let assignments =
+					block_entry.assignments_for_approval(&approval).unwrap_or_default();
 				if let Some(peer_knowledge) = block_entry.known_by.get_mut(&peer_id) {
 					// A random assignment could have been sent to the peer, so we need to make sure
-					// we send all the other assignments, before we can send the corresponding approval.
-					let (sent_to_peer, notknown_by_peer) = peer_knowledge.partition_sent_notknown(&assignments);
+					// we send all the other assignments, before we can send the corresponding
+					// approval.
+					let (sent_to_peer, notknown_by_peer) =
+						peer_knowledge.partition_sent_notknown(&assignments);
 					if !sent_to_peer.is_empty() {
 						let notknown_by_peer = notknown_by_peer
 							.into_iter()
@@ -2784,25 +2410,15 @@
 							"Sending missing assignment adjust_required",
 						);
 						peer_knowledge.mark_sent(&notknown_by_peer);
-						peer_assignments.entry(peer_id).or_insert_with(Vec::new).extend(notknown_by_peer);
+						peer_assignments
+							.entry(peer_id)
+							.or_insert_with(Vec::new)
+							.extend(notknown_by_peer);
 					}
 					if peer_knowledge.contains_assignments_for_approval(&approval) {
 						let approval_key = PeerKnowledge::generate_approval_key(&approval);
 						peer_knowledge.sent.insert(approval_key.0, approval_key.1);
 						peer_approvals.entry(peer_id).or_insert_with(Vec::new).push(approval);
-=======
-				// Filter approval votes.
-				for approval_message in &approval_messages {
-					let (approval_knowledge, message_kind) = approval_entry
-						.create_approval_knowledge(*block_hash, approval_message.candidate_index);
-
-					if !peer_knowledge.contains(&approval_knowledge, message_kind) {
-						peer_knowledge.sent.insert(approval_knowledge, message_kind);
-						peer_approvals
-							.entry(*peer)
-							.or_insert_with(Vec::new)
-							.push(approval_message.clone());
->>>>>>> c4211b65
 					}
 				}
 			}
@@ -3147,11 +2763,7 @@
 /// Send approvals while honoring the `max_notification_size` of the protocol and peer version.
 pub(crate) async fn send_approvals_batched(
 	sender: &mut impl overseer::ApprovalDistributionSenderTrait,
-<<<<<<< HEAD
 	approvals: impl IntoIterator<Item = IndirectSignedApprovalVoteV2> + Clone,
-=======
-	approvals: impl IntoIterator<Item = IndirectSignedApprovalVote> + Clone,
->>>>>>> c4211b65
 	peers: &[(PeerId, ProtocolVersion)],
 ) {
 	let v1_peers = filter_by_peer_version(peers, ValidationVersion::V1.into());
@@ -3159,16 +2771,12 @@
 	let vstaging_peers = filter_by_peer_version(peers, ValidationVersion::VStaging.into());
 
 	if !v1_peers.is_empty() || !v2_peers.is_empty() {
-<<<<<<< HEAD
 		let mut batches = approvals
 			.clone()
 			.into_iter()
 			.filter(|approval| approval.candidate_indices.count_ones() == 1)
 			.filter_map(|val| val.try_into().ok())
 			.peekable();
-=======
-		let mut batches = approvals.clone().into_iter().peekable();
->>>>>>> c4211b65
 
 		while batches.peek().is_some() {
 			let batch: Vec<_> = batches.by_ref().take(MAX_APPROVAL_BATCH_SIZE).collect();

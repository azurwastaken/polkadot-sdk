--- conflicted
+++ resolved
@@ -338,12 +338,8 @@
 	metrics: &Metrics,
 	recovery_strategies: VecDeque<Box<dyn RecoveryStrategy<<Context as SubsystemContext>::Sender>>>,
 	bypass_availability_store: bool,
-<<<<<<< HEAD
+	post_recovery_check: PostRecoveryCheck,
 ) -> Result<()> {
-=======
-	post_recovery_check: PostRecoveryCheck,
-) -> error::Result<()> {
->>>>>>> b371c357
 	let candidate_hash = receipt.hash();
 	let params = RecoveryParams {
 		validator_authority_keys: session_info.discovery_keys.clone(),
@@ -384,13 +380,9 @@
 	erasure_task_tx: futures::channel::mpsc::Sender<ErasureTask>,
 	recovery_strategy_kind: RecoveryStrategyKind,
 	bypass_availability_store: bool,
-<<<<<<< HEAD
+	post_recovery_check: PostRecoveryCheck,
 	maybe_block_number: Option<BlockNumber>,
 ) -> Result<()> {
-=======
-	post_recovery_check: PostRecoveryCheck,
-) -> error::Result<()> {
->>>>>>> b371c357
 	let candidate_hash = receipt.hash();
 
 	let span = jaeger::Span::new(candidate_hash, "availbility-recovery")
@@ -670,6 +662,7 @@
 			recovery_strategy_kind:
 				RecoveryStrategyKind::BackersFirstIfSizeLowerThenSystematicChunks(SMALL_POV_LIMIT),
 			bypass_availability_store: false,
+			post_recovery_check: PostRecoveryCheck::Reencode,
 			req_receiver,
 			metrics,
 		}
@@ -684,6 +677,7 @@
 		Self {
 			recovery_strategy_kind: RecoveryStrategyKind::BackersThenSystematicChunks,
 			bypass_availability_store: false,
+			post_recovery_check: PostRecoveryCheck::Reencode,
 			req_receiver,
 			metrics,
 		}
@@ -698,6 +692,7 @@
 		Self {
 			recovery_strategy_kind: RecoveryStrategyKind::SystematicChunks,
 			bypass_availability_store: false,
+			post_recovery_check: PostRecoveryCheck::Reencode,
 			req_receiver,
 			metrics,
 		}
@@ -793,20 +788,9 @@
 										erasure_task_tx.clone(),
 										recovery_strategy_kind.clone(),
 										bypass_availability_store,
-<<<<<<< HEAD
+										post_recovery_check.clone(),
 										maybe_block_number
 									).await
-=======
-										post_recovery_check.clone()
-									).await {
-										gum::warn!(
-											target: LOG_TARGET,
-											err = ?e,
-											"Error handling a recovery request",
-										);
-									}
-								}
->>>>>>> b371c357
 							}
 						},
 						Err(e) => Err(Error::SubsystemReceive(e))

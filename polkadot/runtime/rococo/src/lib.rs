--- conflicted
+++ resolved
@@ -2392,7 +2392,6 @@
 					Ok((origin, ticket, assets))
 				}
 
-<<<<<<< HEAD
 				fn fee_asset() -> Result<MultiAsset, BenchmarkError> {
 					Ok(MultiAsset {
 						id: Concrete(TokenLocation::get()),
@@ -2400,10 +2399,7 @@
 					})
 				}
 
-				fn unlockable_asset() -> Result<(MultiLocation, MultiLocation, MultiAsset), BenchmarkError> {
-=======
 				fn unlockable_asset() -> Result<(Location, Location, Asset), BenchmarkError> {
->>>>>>> 8eeacff4
 					// Rococo doesn't support asset locking
 					Err(BenchmarkError::Skip)
 				}

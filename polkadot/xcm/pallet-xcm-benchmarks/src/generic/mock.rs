// Copyright (C) Parity Technologies (UK) Ltd.
// This file is part of Polkadot.

// Polkadot is free software: you can redistribute it and/or modify
// it under the terms of the GNU General Public License as published by
// the Free Software Foundation, either version 3 of the License, or
// (at your option) any later version.

// Polkadot is distributed in the hope that it will be useful,
// but WITHOUT ANY WARRANTY; without even the implied warranty of
// MERCHANTABILITY or FITNESS FOR A PARTICULAR PURPOSE.  See the
// GNU General Public License for more details.

// You should have received a copy of the GNU General Public License
// along with Polkadot.  If not, see <http://www.gnu.org/licenses/>.

//! A mock runtime for XCM benchmarking.

use crate::{generic, mock::*, *};
use codec::Decode;
use frame_support::{
	derive_impl, parameter_types,
	traits::{Contains, Everything, OriginTrait},
	weights::Weight,
};
use sp_core::H256;
use sp_runtime::traits::{BlakeTwo256, IdentityLookup, TrailingZeroInput};
use xcm_builder::{
	test_utils::{
		AssetsInHolding, TestAssetExchanger, TestAssetLocker, TestAssetTrap,
		TestSubscriptionService, TestUniversalAliases,
	},
	AliasForeignAccountId32, AllowUnpaidExecutionFrom, FrameTransactionalProcessor,
};
use xcm_executor::traits::ConvertOrigin;

type Block = frame_system::mocking::MockBlock<Test>;

frame_support::construct_runtime!(
	pub enum Test
	{
		System: frame_system,
		Balances: pallet_balances,
		XcmGenericBenchmarks: generic,
	}
);

parameter_types! {
	pub const BlockHashCount: u64 = 250;
	pub BlockWeights: frame_system::limits::BlockWeights =
		frame_system::limits::BlockWeights::simple_max(Weight::from_parts(1024, u64::MAX));
}

#[derive_impl(frame_system::config_preludes::TestDefaultConfig as frame_system::DefaultConfig)]
impl frame_system::Config for Test {
	type BaseCallFilter = Everything;
	type BlockWeights = ();
	type BlockLength = ();
	type DbWeight = ();
	type RuntimeOrigin = RuntimeOrigin;
	type Nonce = u64;
	type Hash = H256;
	type RuntimeCall = RuntimeCall;
	type Hashing = BlakeTwo256;
	type AccountId = u64;
	type Lookup = IdentityLookup<Self::AccountId>;
	type Block = Block;
	type RuntimeEvent = RuntimeEvent;
	type BlockHashCount = BlockHashCount;
	type Version = ();
	type PalletInfo = PalletInfo;
	type AccountData = pallet_balances::AccountData<u64>;
	type OnNewAccount = ();
	type OnKilledAccount = ();
	type SystemWeightInfo = ();
	type SS58Prefix = ();
	type OnSetCode = ();
	type MaxConsumers = frame_support::traits::ConstU32<16>;
}

/// The benchmarks in this pallet should never need an asset transactor to begin with.
pub struct NoAssetTransactor;
impl xcm_executor::traits::TransactAsset for NoAssetTransactor {
	fn deposit_asset(_: &Asset, _: &Location, _: Option<&XcmContext>) -> Result<(), XcmError> {
		unreachable!();
	}

	fn withdraw_asset(
		_: &Asset,
		_: &Location,
		_: Option<&XcmContext>,
	) -> Result<AssetsInHolding, XcmError> {
		unreachable!();
	}
}

parameter_types! {
	pub const MaxInstructions: u32 = 100;
	pub const MaxAssetsIntoHolding: u32 = 64;
}

pub struct OnlyParachains;
impl Contains<Location> for OnlyParachains {
	fn contains(location: &Location) -> bool {
		matches!(location.unpack(), (0, [Parachain(_)]))
	}
}

type Aliasers = AliasForeignAccountId32<OnlyParachains>;
pub struct XcmConfig;
impl xcm_executor::Config for XcmConfig {
	type RuntimeCall = RuntimeCall;
	type XcmSender = DevNull;
	type AssetTransactor = NoAssetTransactor;
	type OriginConverter = AlwaysSignedByDefault<RuntimeOrigin>;
	type IsReserve = AllAssetLocationsPass;
	type IsTeleporter = ();
	type UniversalLocation = UniversalLocation;
	type Barrier = AllowUnpaidExecutionFrom<Everything>;
	type Weigher = xcm_builder::FixedWeightBounds<UnitWeightCost, RuntimeCall, MaxInstructions>;
	type Trader = xcm_builder::FixedRateOfFungible<WeightPrice, ()>;
	type ResponseHandler = DevNull;
	type AssetTrap = TestAssetTrap;
	type AssetLocker = TestAssetLocker;
	type AssetExchanger = TestAssetExchanger;
	type AssetClaims = TestAssetTrap;
	type SubscriptionService = TestSubscriptionService;
	type PalletInstancesInfo = AllPalletsWithSystem;
	type MaxAssetsIntoHolding = MaxAssetsIntoHolding;
	type FeeManager = ();
	// No bridges yet...
	type MessageExporter = ();
	type UniversalAliases = TestUniversalAliases;
	type CallDispatcher = RuntimeCall;
	type SafeCallFilter = Everything;
	type Aliasers = Aliasers;
	type TransactionalProcessor = FrameTransactionalProcessor;
}

parameter_types! {
	pub const ExistentialDeposit: u64 = 7;
}

#[derive_impl(pallet_balances::config_preludes::TestDefaultConfig as pallet_balances::DefaultConfig)]
impl pallet_balances::Config for Test {
	type ReserveIdentifier = [u8; 8];
	type AccountStore = System;
}

impl crate::Config for Test {
	type XcmConfig = XcmConfig;
	type AccountIdConverter = AccountIdConverter;
	type DeliveryHelper = ();
	fn valid_destination() -> Result<Location, BenchmarkError> {
		let valid_destination: Location =
			Junction::AccountId32 { network: None, id: [0u8; 32] }.into();

		Ok(valid_destination)
	}
	fn worst_case_holding(depositable_count: u32) -> Assets {
		crate::mock_worst_case_holding(
			depositable_count,
			<XcmConfig as xcm_executor::Config>::MaxAssetsIntoHolding::get(),
		)
	}
}

impl generic::Config for Test {
	type TransactAsset = Balances;
	type RuntimeCall = RuntimeCall;

	fn worst_case_response() -> (u64, Response) {
		let assets: Assets = (AssetId(Here.into()), 100).into();
		(0, Response::Assets(assets))
	}

	fn worst_case_asset_exchange() -> Result<(Assets, Assets), BenchmarkError> {
		Ok(Default::default())
	}

	fn universal_alias() -> Result<(Location, Junction), BenchmarkError> {
		Ok((Here.into(), GlobalConsensus(ByGenesis([0; 32]))))
	}

	fn transact_origin_and_runtime_call(
	) -> Result<(Location, <Self as generic::Config>::RuntimeCall), BenchmarkError> {
		Ok((Default::default(), frame_system::Call::remark_with_event { remark: vec![] }.into()))
	}

	fn subscribe_origin() -> Result<Location, BenchmarkError> {
		Ok(Default::default())
	}

	fn claimable_asset() -> Result<(Location, Location, Assets), BenchmarkError> {
		let assets: Assets = (AssetId(Here.into()), 100).into();
		let ticket = Location { parents: 0, interior: [GeneralIndex(0)].into() };
		Ok((Default::default(), ticket, assets))
	}

<<<<<<< HEAD
	fn fee_asset() -> Result<MultiAsset, BenchmarkError> {
		Ok(MultiAsset { id: Concrete(Here.into()), fun: Fungible(1_000_000) })
	}

	fn unlockable_asset() -> Result<(MultiLocation, MultiLocation, MultiAsset), BenchmarkError> {
		let assets: MultiAsset = (Concrete(Here.into()), 100).into();
=======
	fn unlockable_asset() -> Result<(Location, Location, Asset), BenchmarkError> {
		let assets: Asset = (AssetId(Here.into()), 100).into();
>>>>>>> 8eeacff4
		Ok((Default::default(), account_id_junction::<Test>(1).into(), assets))
	}

	fn export_message_origin_and_destination(
	) -> Result<(Location, NetworkId, InteriorLocation), BenchmarkError> {
		// No MessageExporter in tests
		Err(BenchmarkError::Skip)
	}

	fn alias_origin() -> Result<(Location, Location), BenchmarkError> {
		let origin: Location = (Parachain(1), AccountId32 { network: None, id: [0; 32] }).into();
		let target: Location = AccountId32 { network: None, id: [0; 32] }.into();
		Ok((origin, target))
	}
}

#[cfg(feature = "runtime-benchmarks")]
pub fn new_test_ext() -> sp_io::TestExternalities {
	use sp_runtime::BuildStorage;
	let t = RuntimeGenesisConfig { ..Default::default() }.build_storage().unwrap();
	sp_tracing::try_init_simple();
	t.into()
}

pub struct AlwaysSignedByDefault<RuntimeOrigin>(core::marker::PhantomData<RuntimeOrigin>);
impl<RuntimeOrigin> ConvertOrigin<RuntimeOrigin> for AlwaysSignedByDefault<RuntimeOrigin>
where
	RuntimeOrigin: OriginTrait,
	<RuntimeOrigin as OriginTrait>::AccountId: Decode,
{
	fn convert_origin(
		_origin: impl Into<Location>,
		_kind: OriginKind,
	) -> Result<RuntimeOrigin, Location> {
		Ok(RuntimeOrigin::signed(
			<RuntimeOrigin as OriginTrait>::AccountId::decode(&mut TrailingZeroInput::zeroes())
				.expect("infinite length input; no invalid inputs for type; qed"),
		))
	}
}<|MERGE_RESOLUTION|>--- conflicted
+++ resolved
@@ -197,17 +197,12 @@
 		Ok((Default::default(), ticket, assets))
 	}
 
-<<<<<<< HEAD
 	fn fee_asset() -> Result<MultiAsset, BenchmarkError> {
-		Ok(MultiAsset { id: Concrete(Here.into()), fun: Fungible(1_000_000) })
-	}
-
-	fn unlockable_asset() -> Result<(MultiLocation, MultiLocation, MultiAsset), BenchmarkError> {
-		let assets: MultiAsset = (Concrete(Here.into()), 100).into();
-=======
+		Ok(MultiAsset { id: AssetId(Here.into()), fun: Fungible(1_000_000) })
+	}
+
 	fn unlockable_asset() -> Result<(Location, Location, Asset), BenchmarkError> {
 		let assets: Asset = (AssetId(Here.into()), 100).into();
->>>>>>> 8eeacff4
 		Ok((Default::default(), account_id_junction::<Test>(1).into(), assets))
 	}
 

--- conflicted
+++ resolved
@@ -374,7 +374,6 @@
 		r
 	}
 
-<<<<<<< HEAD
 	fn ensure_can_subsume_assets(&self, assets_length: usize) -> Result<(), XcmError> {
 		// worst-case, holding.len becomes 2 * holding_limit.
 		// this guarantees that if holding.len() == holding_limit and you have more than
@@ -382,21 +381,6 @@
 		// then the operation is guaranteed to succeed.
 		let worst_case_holding_len = self.holding.len() + assets_length;
 		log::trace!(target: "xcm::ensure_can_subsume_assets", "worst_case_holding_len: {:?}, holding_limit: {:?}", worst_case_holding_len, self.holding_limit);
-=======
-	fn subsume_asset(&mut self, asset: Asset) -> Result<(), XcmError> {
-		// worst-case, holding.len becomes 2 * holding_limit.
-		ensure!(self.holding.len() < self.holding_limit * 2, XcmError::HoldingWouldOverflow);
-		self.holding.subsume(asset);
-		Ok(())
-	}
-
-	fn subsume_assets(&mut self, assets: AssetsInHolding) -> Result<(), XcmError> {
-		// worst-case, holding.len becomes 2 * holding_limit.
-		// this guarantees that if holding.len() == holding_limit and you have holding_limit more
-		// items (which has a best case outcome of holding.len() == holding_limit), then you'll
-		// be guaranteed of making the operation.
-		let worst_case_holding_len = self.holding.len() + assets.len();
->>>>>>> 8eeacff4
 		ensure!(worst_case_holding_len <= self.holding_limit * 2, XcmError::HoldingWouldOverflow);
 		Ok(())
 	}
@@ -591,15 +575,14 @@
 		);
 		match instr {
 			WithdrawAsset(assets) => {
-<<<<<<< HEAD
-				let origin = *self.origin_ref().ok_or(XcmError::BadOrigin)?;
+				let origin = self.origin_ref().ok_or(XcmError::BadOrigin)?;
 				self.ensure_can_subsume_assets(assets.len())?;
 				Config::TransactionalProcessor::process(|| {
 					// Take `assets` from the origin account (on-chain)...
 					for asset in assets.inner() {
 						Config::AssetTransactor::withdraw_asset(
 							asset,
-							&origin,
+							origin,
 							Some(&self.context),
 						)?;
 					}
@@ -613,26 +596,12 @@
 			},
 			ReserveAssetDeposited(assets) => {
 				// check whether we trust origin to be our reserve location for this asset.
-				let origin = *self.origin_ref().ok_or(XcmError::BadOrigin)?;
+				let origin = self.origin_ref().ok_or(XcmError::BadOrigin)?;
 				self.ensure_can_subsume_assets(assets.len())?;
 				for asset in assets.inner() {
-=======
-				let origin = self.cloned_origin().ok_or(XcmError::BadOrigin)?;
-				// Take `assets` from the origin account (on-chain) and place in holding.
-				for asset in assets.into_inner().into_iter() {
-					Config::AssetTransactor::withdraw_asset(&asset, &origin, Some(&self.context))?;
-					self.subsume_asset(asset)?;
-				}
-				Ok(())
-			},
-			ReserveAssetDeposited(assets) => {
-				// check whether we trust origin to be our reserve location for this asset.
-				for asset in assets.into_inner().into_iter() {
-					let origin = self.cloned_origin().ok_or(XcmError::BadOrigin)?;
->>>>>>> 8eeacff4
 					// Must ensure that we recognise the asset as being managed by the origin.
 					ensure!(
-						Config::IsReserve::contains(asset, &origin),
+						Config::IsReserve::contains(asset, origin),
 						XcmError::UntrustedReserveLocation
 					);
 				}
@@ -655,7 +624,6 @@
 				})
 			},
 			TransferReserveAsset { mut assets, dest, xcm } => {
-<<<<<<< HEAD
 				Config::TransactionalProcessor::process(|| {
 					let origin = self.origin_ref().ok_or(XcmError::BadOrigin)?;
 					// Take `assets` from the origin account (on-chain) and place into dest account.
@@ -669,7 +637,7 @@
 					}
 					let reanchor_context = Config::UniversalLocation::get();
 					assets
-						.reanchor(&dest, reanchor_context)
+						.reanchor(&dest, &reanchor_context)
 						.map_err(|()| XcmError::LocationFull)?;
 					let mut message = vec![ReserveAssetDeposited(assets), ClearOrigin];
 					message.extend(xcm.0.into_iter());
@@ -678,7 +646,7 @@
 				})
 			},
 			ReceiveTeleportedAsset(assets) => {
-				let origin = *self.origin_ref().ok_or(XcmError::BadOrigin)?;
+				let origin = self.origin_ref().ok_or(XcmError::BadOrigin)?;
 				self.ensure_can_subsume_assets(assets.len())?;
 				Config::TransactionalProcessor::process(|| {
 					// check whether we trust origin to teleport this asset to us via config trait.
@@ -686,15 +654,15 @@
 						// We only trust the origin to send us assets that they identify as their
 						// sovereign assets.
 						ensure!(
-							Config::IsTeleporter::contains(asset, &origin),
+							Config::IsTeleporter::contains(asset, origin),
 							XcmError::UntrustedTeleportLocation
 						);
 						// We should check that the asset can actually be teleported in (for this to
 						// be in error, there would need to be an accounting violation by one of the
 						// trusted chains, so it's unlikely, but we don't want to punish a possibly
 						// innocent chain/user).
-						Config::AssetTransactor::can_check_in(&origin, asset, &self.context)?;
-						Config::AssetTransactor::check_in(&origin, asset, &self.context);
+						Config::AssetTransactor::can_check_in(origin, asset, &self.context)?;
+						Config::AssetTransactor::check_in(origin, asset, &self.context);
 					}
 					Ok(())
 				})
@@ -702,42 +670,6 @@
 					self.holding.subsume_assets(assets.into());
 					Ok(())
 				})
-=======
-				let origin = self.origin_ref().ok_or(XcmError::BadOrigin)?;
-				// Take `assets` from the origin account (on-chain) and place into dest account.
-				for asset in assets.inner() {
-					Config::AssetTransactor::transfer_asset(asset, origin, &dest, &self.context)?;
-				}
-				let reanchor_context = Config::UniversalLocation::get();
-				assets.reanchor(&dest, &reanchor_context).map_err(|()| XcmError::LocationFull)?;
-				let mut message = vec![ReserveAssetDeposited(assets), ClearOrigin];
-				message.extend(xcm.0.into_iter());
-				self.send(dest, Xcm(message), FeeReason::TransferReserveAsset)?;
-				Ok(())
-			},
-			ReceiveTeleportedAsset(assets) => {
-				let origin = self.cloned_origin().ok_or(XcmError::BadOrigin)?;
-				// check whether we trust origin to teleport this asset to us via config trait.
-				for asset in assets.inner() {
-					// We only trust the origin to send us assets that they identify as their
-					// sovereign assets.
-					ensure!(
-						Config::IsTeleporter::contains(asset, &origin),
-						XcmError::UntrustedTeleportLocation
-					);
-					// We should check that the asset can actually be teleported in (for this to be
-					// in error, there would need to be an accounting violation by one of the
-					// trusted chains, so it's unlikely, but we don't want to punish a possibly
-					// innocent chain/user).
-					Config::AssetTransactor::can_check_in(&origin, asset, &self.context)?;
-				}
-				for asset in assets.into_inner().into_iter() {
-					let origin = self.origin_ref().ok_or(XcmError::BadOrigin)?;
-					Config::AssetTransactor::check_in(&origin, &asset, &self.context);
-					self.subsume_asset(asset)?;
-				}
-				Ok(())
->>>>>>> 8eeacff4
 			},
 			Transact { origin_kind, require_weight_at_most, mut call } => {
 				// We assume that the Relay-chain is allowed to use transact on this parachain.
@@ -1158,14 +1090,13 @@
 				result
 			},
 			LockAsset { asset, unlocker } => {
-<<<<<<< HEAD
 				let old_holding = self.holding.clone();
 				let result = Config::TransactionalProcessor::process(|| {
-					let origin = *self.origin_ref().ok_or(XcmError::BadOrigin)?;
+					let origin = self.cloned_origin().ok_or(XcmError::BadOrigin)?;
 					let (remote_asset, context) = Self::try_reanchor(asset.clone(), &unlocker)?;
 					let lock_ticket = Config::AssetLocker::prepare_lock(unlocker, asset, origin)?;
 					let owner = origin
-						.reanchored(&unlocker, context)
+						.reanchored(&unlocker, &context)
 						.map_err(|_| XcmError::ReanchorFailed)?;
 					let msg = Xcm::<()>(vec![NoteUnlockable { asset: remote_asset, owner }]);
 					let (ticket, price) = validate_send::<Config::XcmSender>(unlocker, msg)?;
@@ -1178,20 +1109,6 @@
 					self.holding = old_holding;
 				}
 				result
-=======
-				let origin = self.cloned_origin().ok_or(XcmError::BadOrigin)?;
-				let (remote_asset, context) = Self::try_reanchor(asset.clone(), &unlocker)?;
-				let lock_ticket =
-					Config::AssetLocker::prepare_lock(unlocker.clone(), asset, origin.clone())?;
-				let owner =
-					origin.reanchored(&unlocker, &context).map_err(|_| XcmError::ReanchorFailed)?;
-				let msg = Xcm::<()>(vec![NoteUnlockable { asset: remote_asset, owner }]);
-				let (ticket, price) = validate_send::<Config::XcmSender>(unlocker, msg)?;
-				self.take_fee(price, FeeReason::LockAsset)?;
-				lock_ticket.enact()?;
-				Config::XcmSender::deliver(ticket)?;
-				Ok(())
->>>>>>> 8eeacff4
 			},
 			UnlockAsset { asset, target } => {
 				let origin = self.cloned_origin().ok_or(XcmError::BadOrigin)?;

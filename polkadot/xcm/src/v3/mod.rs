// Copyright (C) Parity Technologies (UK) Ltd.
// This file is part of Polkadot.

// Substrate is free software: you can redistribute it and/or modify
// it under the terms of the GNU General Public License as published by
// the Free Software Foundation, either version 3 of the License, or
// (at your option) any later version.

// Substrate is distributed in the hope that it will be useful,
// but WITHOUT ANY WARRANTY; without even the implied warranty of
// MERCHANTABILITY or FITNESS FOR A PARTICULAR PURPOSE.  See the
// GNU General Public License for more details.

// You should have received a copy of the GNU General Public License
// along with Polkadot.  If not, see <http://www.gnu.org/licenses/>.

//! Version 3 of the Cross-Consensus Message format data structures.

use super::v2::{
	Instruction as OldInstruction, Response as OldResponse, WeightLimit as OldWeightLimit,
	Xcm as OldXcm,
};
<<<<<<< HEAD
use super::v4::{
	Xcm as NewXcm, Instruction as NewInstruction, Response as NewResponse,
	WeightLimit as NewWeightLimit, MaybeErrorCode as NewMaybeErrorCode,
	PalletInfo as NewPalletInfo,
};
use crate::{DoubleEncoded, GetWeight};
=======
use crate::DoubleEncoded;
>>>>>>> 0d6ef3e6
use alloc::{vec, vec::Vec};
use bounded_collections::{parameter_types, BoundedVec};
use core::{
	convert::{TryFrom, TryInto},
	fmt::Debug,
	result,
};
use derivative::Derivative;
use parity_scale_codec::{
	self, decode_vec_with_len, Compact, Decode, Encode, Error as CodecError, Input as CodecInput,
	MaxEncodedLen,
};
use scale_info::TypeInfo;

mod junction;
pub(crate) mod junctions;
mod multiasset;
mod multilocation;
mod traits;

pub use junction::{BodyId, BodyPart, Junction, NetworkId};
pub use junctions::Junctions;
pub use multiasset::{
	AssetId, AssetInstance, Fungibility, MultiAsset, MultiAssetFilter, MultiAssets,
	WildFungibility, WildMultiAsset,
};
pub use multilocation::{
	Ancestor, AncestorThen, InteriorMultiLocation, MultiLocation, Parent, ParentThen,
};
pub use traits::{
	send_xcm, validate_send, Error, ExecuteXcm, Outcome, PreparedMessage, Result, SendError,
	SendResult, SendXcm, Weight, XcmHash,
};
// These parts of XCM v2 are unchanged in XCM v3, and are re-imported here.
pub use super::v2::{GetWeight, OriginKind};

/// This module's XCM version.
pub const VERSION: super::Version = 3;

/// An identifier for a query.
pub type QueryId = u64;

// TODO (v4): Use `BoundedVec` instead of `Vec`
#[derive(Derivative, Default, Encode, TypeInfo)]
#[derivative(Clone(bound = ""), Eq(bound = ""), PartialEq(bound = ""), Debug(bound = ""))]
#[codec(encode_bound())]
#[scale_info(bounds(), skip_type_params(Call))]
pub struct Xcm<Call>(pub Vec<Instruction<Call>>);

const MAX_INSTRUCTIONS_TO_DECODE: u8 = 100;

environmental::environmental!(instructions_count: u8);

impl<Call> Decode for Xcm<Call> {
	fn decode<I: CodecInput>(input: &mut I) -> core::result::Result<Self, CodecError> {
		instructions_count::using_once(&mut 0, || {
			let number_of_instructions: u32 = <Compact<u32>>::decode(input)?.into();
			instructions_count::with(|count| {
				*count = count.saturating_add(number_of_instructions as u8);
				if *count > MAX_INSTRUCTIONS_TO_DECODE {
					return Err(CodecError::from("Max instructions exceeded"))
				}
				Ok(())
			})
			.unwrap_or(Ok(()))?;
			let decoded_instructions = decode_vec_with_len(input, number_of_instructions as usize)?;
			Ok(Self(decoded_instructions))
		})
	}
}

impl<Call> Xcm<Call> {
	/// Create an empty instance.
	pub fn new() -> Self {
		Self(vec![])
	}

	/// Return `true` if no instructions are held in `self`.
	pub fn is_empty(&self) -> bool {
		self.0.is_empty()
	}

	/// Return the number of instructions held in `self`.
	pub fn len(&self) -> usize {
		self.0.len()
	}

	/// Return a reference to the inner value.
	pub fn inner(&self) -> &[Instruction<Call>] {
		&self.0
	}

	/// Return a mutable reference to the inner value.
	pub fn inner_mut(&mut self) -> &mut Vec<Instruction<Call>> {
		&mut self.0
	}

	/// Consume and return the inner value.
	pub fn into_inner(self) -> Vec<Instruction<Call>> {
		self.0
	}

	/// Return an iterator over references to the items.
	pub fn iter(&self) -> impl Iterator<Item = &Instruction<Call>> {
		self.0.iter()
	}

	/// Return an iterator over mutable references to the items.
	pub fn iter_mut(&mut self) -> impl Iterator<Item = &mut Instruction<Call>> {
		self.0.iter_mut()
	}

	/// Consume and return an iterator over the items.
	pub fn into_iter(self) -> impl Iterator<Item = Instruction<Call>> {
		self.0.into_iter()
	}

	/// Consume and either return `self` if it contains some instructions, or if it's empty, then
	/// instead return the result of `f`.
	pub fn or_else(self, f: impl FnOnce() -> Self) -> Self {
		if self.0.is_empty() {
			f()
		} else {
			self
		}
	}

	/// Return the first instruction, if any.
	pub fn first(&self) -> Option<&Instruction<Call>> {
		self.0.first()
	}

	/// Return the last instruction, if any.
	pub fn last(&self) -> Option<&Instruction<Call>> {
		self.0.last()
	}

	/// Return the only instruction, contained in `Self`, iff only one exists (`None` otherwise).
	pub fn only(&self) -> Option<&Instruction<Call>> {
		if self.0.len() == 1 {
			self.0.first()
		} else {
			None
		}
	}

	/// Return the only instruction, contained in `Self`, iff only one exists (returns `self`
	/// otherwise).
	pub fn into_only(mut self) -> core::result::Result<Instruction<Call>, Self> {
		if self.0.len() == 1 {
			self.0.pop().ok_or(self)
		} else {
			Err(self)
		}
	}
}

impl<Call> From<Vec<Instruction<Call>>> for Xcm<Call> {
	fn from(c: Vec<Instruction<Call>>) -> Self {
		Self(c)
	}
}

impl<Call> From<Xcm<Call>> for Vec<Instruction<Call>> {
	fn from(c: Xcm<Call>) -> Self {
		c.0
	}
}

/// A prelude for importing all types typically used when interacting with XCM messages.
pub mod prelude {
	mod contents {
		pub use super::super::{
			send_xcm, validate_send, Ancestor, AncestorThen,
			AssetId::{self, *},
			AssetInstance::{self, *},
			BodyId, BodyPart, Error as XcmError, ExecuteXcm,
			Fungibility::{self, *},
			GetWeight,
			Instruction::*,
			InteriorMultiLocation,
			Junction::{self, *},
			Junctions::{self, *},
			MaybeErrorCode, MultiAsset,
			MultiAssetFilter::{self, *},
			MultiAssets, MultiLocation,
			NetworkId::{self, *},
			OriginKind, Outcome, PalletInfo, Parent, ParentThen, PreparedMessage, QueryId,
			QueryResponseInfo, Response, Result as XcmResult, SendError, SendResult, SendXcm,
			Weight,
			WeightLimit::{self, *},
			WildFungibility::{self, Fungible as WildFungible, NonFungible as WildNonFungible},
			WildMultiAsset::{self, *},
			XcmContext, XcmHash, XcmWeightInfo, VERSION as XCM_VERSION,
		};
	}
	pub use super::{Instruction, Xcm};
	pub use contents::*;
	pub mod opaque {
		pub use super::{
			super::opaque::{Instruction, Xcm},
			contents::*,
		};
	}
}

parameter_types! {
	pub MaxPalletNameLen: u32 = 48;
	/// Maximum size of the encoded error code coming from a `Dispatch` result, used for
	/// `MaybeErrorCode`. This is not (yet) enforced, so it's just an indication of expectation.
	pub MaxDispatchErrorLen: u32 = 128;
	pub MaxPalletsInfo: u32 = 64;
}

#[derive(Clone, Eq, PartialEq, Encode, Decode, Debug, TypeInfo, MaxEncodedLen)]
pub struct PalletInfo {
	#[codec(compact)]
	index: u32,
	name: BoundedVec<u8, MaxPalletNameLen>,
	module_name: BoundedVec<u8, MaxPalletNameLen>,
	#[codec(compact)]
	major: u32,
	#[codec(compact)]
	minor: u32,
	#[codec(compact)]
	patch: u32,
}

impl PalletInfo {
	pub fn new(
		index: u32,
		name: Vec<u8>,
		module_name: Vec<u8>,
		major: u32,
		minor: u32,
		patch: u32,
	) -> result::Result<Self, Error> {
		let name = BoundedVec::try_from(name).map_err(|_| Error::Overflow)?;
		let module_name = BoundedVec::try_from(module_name).map_err(|_| Error::Overflow)?;

		Ok(Self { index, name, module_name, major, minor, patch })
	}
}

impl TryInto<NewPalletInfo> for PalletInfo {
	type Error = ();

	fn try_into(self: Self) -> result::Result<NewPalletInfo, Self::Error> {
		NewPalletInfo::new(
			self.index,
			self.name.into_inner(),
			self.module_name.into_inner(),
			self.major,
			self.minor,
			self.patch,
		).map_err(|_| ())
	}
}

#[derive(Clone, Eq, PartialEq, Encode, Decode, Debug, TypeInfo, MaxEncodedLen)]
pub enum MaybeErrorCode {
	Success,
	Error(BoundedVec<u8, MaxDispatchErrorLen>),
	TruncatedError(BoundedVec<u8, MaxDispatchErrorLen>),
}

impl TryFrom<NewMaybeErrorCode> for MaybeErrorCode {
	type Error = ();

	fn try_from(new: NewMaybeErrorCode) -> result::Result<Self, ()> {
		use NewMaybeErrorCode::*;
		Ok(match new {
			Success => Self::Success,
			Error(errors) => Self::Error(BoundedVec::<u8, MaxDispatchErrorLen>::try_from(errors.into_inner()).map_err(|_| ())?),
			TruncatedError(errors) => Self::Error(BoundedVec::<u8, MaxDispatchErrorLen>::try_from(errors.into_inner()).map_err(|_| ())?),
		})
	}
}

impl From<Vec<u8>> for MaybeErrorCode {
	fn from(v: Vec<u8>) -> Self {
		match BoundedVec::try_from(v) {
			Ok(error) => MaybeErrorCode::Error(error),
			Err(error) => MaybeErrorCode::TruncatedError(BoundedVec::truncate_from(error)),
		}
	}
}

impl Default for MaybeErrorCode {
	fn default() -> MaybeErrorCode {
		MaybeErrorCode::Success
	}
}

/// Response data to a query.
#[derive(Clone, Eq, PartialEq, Encode, Decode, Debug, TypeInfo, MaxEncodedLen)]
pub enum Response {
	/// No response. Serves as a neutral default.
	Null,
	/// Some assets.
	Assets(MultiAssets),
	/// The outcome of an XCM instruction.
	ExecutionResult(Option<(u32, Error)>),
	/// An XCM version.
	Version(super::Version),
	/// The index, instance name, pallet name and version of some pallets.
	PalletsInfo(BoundedVec<PalletInfo, MaxPalletsInfo>),
	/// The status of a dispatch attempt using `Transact`.
	DispatchResult(MaybeErrorCode),
}

impl Default for Response {
	fn default() -> Self {
		Self::Null
	}
}

impl TryFrom<NewResponse> for Response {
	type Error = ();

	fn try_from(new: NewResponse) -> result::Result<Self, Self::Error> {
		use NewResponse::*;
		Ok(match new {
			Null => Self::Null,
			Assets(assets) => Self::Assets(assets.try_into()?),
			ExecutionResult(result) => Self::ExecutionResult(result.map(|(num, old_error)| (num, old_error.into()))),
			Version(version) => Self::Version(version),
			PalletsInfo(pallet_info) => {
				let inner = pallet_info.into_iter().map(TryInto::try_into).collect::<result::Result<Vec<_>, _>>()?;
				Self::PalletsInfo(
					BoundedVec::<PalletInfo, MaxPalletsInfo>::try_from(inner).map_err(|_| ())?
				)
			},
			DispatchResult(maybe_error) => Self::DispatchResult(maybe_error.try_into().map_err(|_| ())?),
		})
	}
}

/// Information regarding the composition of a query response.
#[derive(Clone, Eq, PartialEq, Encode, Decode, Debug, TypeInfo)]
pub struct QueryResponseInfo {
	/// The destination to which the query response message should be send.
	pub destination: MultiLocation,
	/// The `query_id` field of the `QueryResponse` message.
	#[codec(compact)]
	pub query_id: QueryId,
	/// The `max_weight` field of the `QueryResponse` message.
	pub max_weight: Weight,
}

/// An optional weight limit.
#[derive(Clone, Eq, PartialEq, Encode, Decode, Debug, TypeInfo)]
pub enum WeightLimit {
	/// No weight limit imposed.
	Unlimited,
	/// Weight limit imposed of the inner value.
	Limited(Weight),
}

impl From<Option<Weight>> for WeightLimit {
	fn from(x: Option<Weight>) -> Self {
		match x {
			Some(w) => WeightLimit::Limited(w),
			None => WeightLimit::Unlimited,
		}
	}
}

impl From<WeightLimit> for Option<Weight> {
	fn from(x: WeightLimit) -> Self {
		match x {
			WeightLimit::Limited(w) => Some(w),
			WeightLimit::Unlimited => None,
		}
	}
}

impl From<OldWeightLimit> for WeightLimit {
	fn from(x: OldWeightLimit) -> Self {
		use OldWeightLimit::*;
		match x {
			Limited(w) => Self::Limited(Weight::from_parts(w, DEFAULT_PROOF_SIZE)),
			Unlimited => Self::Unlimited,
		}
	}
}

impl From<NewWeightLimit> for WeightLimit {
	fn from(new: NewWeightLimit) -> Self {
		use NewWeightLimit::*;
		match new {
			Limited(w) => Self::Limited(w),
			Unlimited => Self::Unlimited,
		}
	}
}

/// Contextual data pertaining to a specific list of XCM instructions.
#[derive(Clone, Eq, PartialEq, Encode, Decode, Debug)]
pub struct XcmContext {
	/// The current value of the Origin register of the `XCVM`.
	pub origin: Option<MultiLocation>,
	/// The identity of the XCM; this may be a hash of its versioned encoding but could also be
	/// a high-level identity set by an appropriate barrier.
	pub message_id: XcmHash,
	/// The current value of the Topic register of the `XCVM`.
	pub topic: Option<[u8; 32]>,
}

impl XcmContext {
	/// Constructor which sets the message ID to the supplied parameter and leaves the origin and
	/// topic unset.
	#[deprecated = "Use `with_message_id` instead."]
	pub fn with_message_hash(message_id: XcmHash) -> XcmContext {
		XcmContext { origin: None, message_id, topic: None }
	}

	/// Constructor which sets the message ID to the supplied parameter and leaves the origin and
	/// topic unset.
	pub fn with_message_id(message_id: XcmHash) -> XcmContext {
		XcmContext { origin: None, message_id, topic: None }
	}
}

/// Cross-Consensus Message: A message from one consensus system to another.
///
/// Consensus systems that may send and receive messages include blockchains and smart contracts.
///
/// All messages are delivered from a known *origin*, expressed as a `MultiLocation`.
///
/// This is the inner XCM format and is version-sensitive. Messages are typically passed using the
/// outer XCM format, known as `VersionedXcm`.
#[derive(Derivative, Encode, Decode, TypeInfo, xcm_procedural::XcmWeightInfoTrait)]
#[derivative(Clone(bound = ""), Eq(bound = ""), PartialEq(bound = ""), Debug(bound = ""))]
#[codec(encode_bound())]
#[codec(decode_bound())]
#[scale_info(bounds(), skip_type_params(Call))]
pub enum Instruction<Call> {
	/// Withdraw asset(s) (`assets`) from the ownership of `origin` and place them into the Holding
	/// Register.
	///
	/// - `assets`: The asset(s) to be withdrawn into holding.
	///
	/// Kind: *Command*.
	///
	/// Errors:
	WithdrawAsset(MultiAssets),

	/// Asset(s) (`assets`) have been received into the ownership of this system on the `origin`
	/// system and equivalent derivatives should be placed into the Holding Register.
	///
	/// - `assets`: The asset(s) that are minted into holding.
	///
	/// Safety: `origin` must be trusted to have received and be storing `assets` such that they
	/// may later be withdrawn should this system send a corresponding message.
	///
	/// Kind: *Trusted Indication*.
	///
	/// Errors:
	ReserveAssetDeposited(MultiAssets),

	/// Asset(s) (`assets`) have been destroyed on the `origin` system and equivalent assets should
	/// be created and placed into the Holding Register.
	///
	/// - `assets`: The asset(s) that are minted into the Holding Register.
	///
	/// Safety: `origin` must be trusted to have irrevocably destroyed the corresponding `assets`
	/// prior as a consequence of sending this message.
	///
	/// Kind: *Trusted Indication*.
	///
	/// Errors:
	ReceiveTeleportedAsset(MultiAssets),

	/// Respond with information that the local system is expecting.
	///
	/// - `query_id`: The identifier of the query that resulted in this message being sent.
	/// - `response`: The message content.
	/// - `max_weight`: The maximum weight that handling this response should take.
	/// - `querier`: The location responsible for the initiation of the response, if there is one.
	///   In general this will tend to be the same location as the receiver of this message. NOTE:
	///   As usual, this is interpreted from the perspective of the receiving consensus system.
	///
	/// Safety: Since this is information only, there are no immediate concerns. However, it should
	/// be remembered that even if the Origin behaves reasonably, it can always be asked to make
	/// a response to a third-party chain who may or may not be expecting the response. Therefore
	/// the `querier` should be checked to match the expected value.
	///
	/// Kind: *Information*.
	///
	/// Errors:
	QueryResponse {
		#[codec(compact)]
		query_id: QueryId,
		response: Response,
		max_weight: Weight,
		querier: Option<MultiLocation>,
	},

	/// Withdraw asset(s) (`assets`) from the ownership of `origin` and place equivalent assets
	/// under the ownership of `beneficiary`.
	///
	/// - `assets`: The asset(s) to be withdrawn.
	/// - `beneficiary`: The new owner for the assets.
	///
	/// Safety: No concerns.
	///
	/// Kind: *Command*.
	///
	/// Errors:
	TransferAsset { assets: MultiAssets, beneficiary: MultiLocation },

	/// Withdraw asset(s) (`assets`) from the ownership of `origin` and place equivalent assets
	/// under the ownership of `dest` within this consensus system (i.e. its sovereign account).
	///
	/// Send an onward XCM message to `dest` of `ReserveAssetDeposited` with the given
	/// `xcm`.
	///
	/// - `assets`: The asset(s) to be withdrawn.
	/// - `dest`: The location whose sovereign account will own the assets and thus the effective
	///   beneficiary for the assets and the notification target for the reserve asset deposit
	///   message.
	/// - `xcm`: The instructions that should follow the `ReserveAssetDeposited` instruction, which
	///   is sent onwards to `dest`.
	///
	/// Safety: No concerns.
	///
	/// Kind: *Command*.
	///
	/// Errors:
	TransferReserveAsset { assets: MultiAssets, dest: MultiLocation, xcm: Xcm<()> },

	/// Apply the encoded transaction `call`, whose dispatch-origin should be `origin` as expressed
	/// by the kind of origin `origin_kind`.
	///
	/// The Transact Status Register is set according to the result of dispatching the call.
	///
	/// - `origin_kind`: The means of expressing the message origin as a dispatch origin.
	/// - `require_weight_at_most`: The weight of `call`; this should be at least the chain's
	///   calculated weight and will be used in the weight determination arithmetic.
	/// - `call`: The encoded transaction to be applied.
	///
	/// Safety: No concerns.
	///
	/// Kind: *Command*.
	///
	/// Errors:
	Transact { origin_kind: OriginKind, require_weight_at_most: Weight, call: DoubleEncoded<Call> },

	/// A message to notify about a new incoming HRMP channel. This message is meant to be sent by
	/// the relay-chain to a para.
	///
	/// - `sender`: The sender in the to-be opened channel. Also, the initiator of the channel
	///   opening.
	/// - `max_message_size`: The maximum size of a message proposed by the sender.
	/// - `max_capacity`: The maximum number of messages that can be queued in the channel.
	///
	/// Safety: The message should originate directly from the relay-chain.
	///
	/// Kind: *System Notification*
	HrmpNewChannelOpenRequest {
		#[codec(compact)]
		sender: u32,
		#[codec(compact)]
		max_message_size: u32,
		#[codec(compact)]
		max_capacity: u32,
	},

	/// A message to notify about that a previously sent open channel request has been accepted by
	/// the recipient. That means that the channel will be opened during the next relay-chain
	/// session change. This message is meant to be sent by the relay-chain to a para.
	///
	/// Safety: The message should originate directly from the relay-chain.
	///
	/// Kind: *System Notification*
	///
	/// Errors:
	HrmpChannelAccepted {
		// NOTE: We keep this as a structured item to a) keep it consistent with the other Hrmp
		// items; and b) because the field's meaning is not obvious/mentioned from the item name.
		#[codec(compact)]
		recipient: u32,
	},

	/// A message to notify that the other party in an open channel decided to close it. In
	/// particular, `initiator` is going to close the channel opened from `sender` to the
	/// `recipient`. The close will be enacted at the next relay-chain session change. This message
	/// is meant to be sent by the relay-chain to a para.
	///
	/// Safety: The message should originate directly from the relay-chain.
	///
	/// Kind: *System Notification*
	///
	/// Errors:
	HrmpChannelClosing {
		#[codec(compact)]
		initiator: u32,
		#[codec(compact)]
		sender: u32,
		#[codec(compact)]
		recipient: u32,
	},

	/// Clear the origin.
	///
	/// This may be used by the XCM author to ensure that later instructions cannot command the
	/// authority of the origin (e.g. if they are being relayed from an untrusted source, as often
	/// the case with `ReserveAssetDeposited`).
	///
	/// Safety: No concerns.
	///
	/// Kind: *Command*.
	///
	/// Errors:
	ClearOrigin,

	/// Mutate the origin to some interior location.
	///
	/// Kind: *Command*
	///
	/// Errors:
	DescendOrigin(InteriorMultiLocation),

	/// Immediately report the contents of the Error Register to the given destination via XCM.
	///
	/// A `QueryResponse` message of type `ExecutionOutcome` is sent to the described destination.
	///
	/// - `response_info`: Information for making the response.
	///
	/// Kind: *Command*
	///
	/// Errors:
	ReportError(QueryResponseInfo),

	/// Remove the asset(s) (`assets`) from the Holding Register and place equivalent assets under
	/// the ownership of `beneficiary` within this consensus system.
	///
	/// - `assets`: The asset(s) to remove from holding.
	/// - `beneficiary`: The new owner for the assets.
	///
	/// Kind: *Command*
	///
	/// Errors:
	DepositAsset { assets: MultiAssetFilter, beneficiary: MultiLocation },

	/// Remove the asset(s) (`assets`) from the Holding Register and place equivalent assets under
	/// the ownership of `dest` within this consensus system (i.e. deposit them into its sovereign
	/// account).
	///
	/// Send an onward XCM message to `dest` of `ReserveAssetDeposited` with the given `effects`.
	///
	/// - `assets`: The asset(s) to remove from holding.
	/// - `dest`: The location whose sovereign account will own the assets and thus the effective
	///   beneficiary for the assets and the notification target for the reserve asset deposit
	///   message.
	/// - `xcm`: The orders that should follow the `ReserveAssetDeposited` instruction which is
	///   sent onwards to `dest`.
	///
	/// Kind: *Command*
	///
	/// Errors:
	DepositReserveAsset { assets: MultiAssetFilter, dest: MultiLocation, xcm: Xcm<()> },

	/// Remove the asset(s) (`want`) from the Holding Register and replace them with alternative
	/// assets.
	///
	/// The minimum amount of assets to be received into the Holding Register for the order not to
	/// fail may be stated.
	///
	/// - `give`: The maximum amount of assets to remove from holding.
	/// - `want`: The minimum amount of assets which `give` should be exchanged for.
	/// - `maximal`: If `true`, then prefer to give as much as possible up to the limit of `give`
	///   and receive accordingly more. If `false`, then prefer to give as little as possible in
	///   order to receive as little as possible while receiving at least `want`.
	///
	/// Kind: *Command*
	///
	/// Errors:
	ExchangeAsset { give: MultiAssetFilter, want: MultiAssets, maximal: bool },

	/// Remove the asset(s) (`assets`) from holding and send a `WithdrawAsset` XCM message to a
	/// reserve location.
	///
	/// - `assets`: The asset(s) to remove from holding.
	/// - `reserve`: A valid location that acts as a reserve for all asset(s) in `assets`. The
	///   sovereign account of this consensus system *on the reserve location* will have
	///   appropriate assets withdrawn and `effects` will be executed on them. There will typically
	///   be only one valid location on any given asset/chain combination.
	/// - `xcm`: The instructions to execute on the assets once withdrawn *on the reserve
	///   location*.
	///
	/// Kind: *Command*
	///
	/// Errors:
	InitiateReserveWithdraw { assets: MultiAssetFilter, reserve: MultiLocation, xcm: Xcm<()> },

	/// Remove the asset(s) (`assets`) from holding and send a `ReceiveTeleportedAsset` XCM message
	/// to a `dest` location.
	///
	/// - `assets`: The asset(s) to remove from holding.
	/// - `dest`: A valid location that respects teleports coming from this location.
	/// - `xcm`: The instructions to execute on the assets once arrived *on the destination
	///   location*.
	///
	/// NOTE: The `dest` location *MUST* respect this origin as a valid teleportation origin for
	/// all `assets`. If it does not, then the assets may be lost.
	///
	/// Kind: *Command*
	///
	/// Errors:
	InitiateTeleport { assets: MultiAssetFilter, dest: MultiLocation, xcm: Xcm<()> },

	/// Report to a given destination the contents of the Holding Register.
	///
	/// A `QueryResponse` message of type `Assets` is sent to the described destination.
	///
	/// - `response_info`: Information for making the response.
	/// - `assets`: A filter for the assets that should be reported back. The assets reported back
	///   will be, asset-wise, *the lesser of this value and the holding register*. No wildcards
	///   will be used when reporting assets back.
	///
	/// Kind: *Command*
	///
	/// Errors:
	ReportHolding { response_info: QueryResponseInfo, assets: MultiAssetFilter },

	/// Pay for the execution of some XCM `xcm` and `orders` with up to `weight`
	/// picoseconds of execution time, paying for this with up to `fees` from the Holding Register.
	///
	/// - `fees`: The asset(s) to remove from the Holding Register to pay for fees.
	/// - `weight_limit`: The maximum amount of weight to purchase; this must be at least the
	///   expected maximum weight of the total XCM to be executed for the
	///   `AllowTopLevelPaidExecutionFrom` barrier to allow the XCM be executed.
	///
	/// Kind: *Command*
	///
	/// Errors:
	BuyExecution { fees: MultiAsset, weight_limit: WeightLimit },

	/// Refund any surplus weight previously bought with `BuyExecution`.
	///
	/// Kind: *Command*
	///
	/// Errors: None.
	RefundSurplus,

	/// Set the Error Handler Register. This is code that should be called in the case of an error
	/// happening.
	///
	/// An error occurring within execution of this code will _NOT_ result in the error register
	/// being set, nor will an error handler be called due to it. The error handler and appendix
	/// may each still be set.
	///
	/// The apparent weight of this instruction is inclusive of the inner `Xcm`; the executing
	/// weight however includes only the difference between the previous handler and the new
	/// handler, which can reasonably be negative, which would result in a surplus.
	///
	/// Kind: *Command*
	///
	/// Errors: None.
	SetErrorHandler(Xcm<Call>),

	/// Set the Appendix Register. This is code that should be called after code execution
	/// (including the error handler if any) is finished. This will be called regardless of whether
	/// an error occurred.
	///
	/// Any error occurring due to execution of this code will result in the error register being
	/// set, and the error handler (if set) firing.
	///
	/// The apparent weight of this instruction is inclusive of the inner `Xcm`; the executing
	/// weight however includes only the difference between the previous appendix and the new
	/// appendix, which can reasonably be negative, which would result in a surplus.
	///
	/// Kind: *Command*
	///
	/// Errors: None.
	SetAppendix(Xcm<Call>),

	/// Clear the Error Register.
	///
	/// Kind: *Command*
	///
	/// Errors: None.
	ClearError,

	/// Create some assets which are being held on behalf of the origin.
	///
	/// - `assets`: The assets which are to be claimed. This must match exactly with the assets
	///   claimable by the origin of the ticket.
	/// - `ticket`: The ticket of the asset; this is an abstract identifier to help locate the
	///   asset.
	///
	/// Kind: *Command*
	///
	/// Errors:
	ClaimAsset { assets: MultiAssets, ticket: MultiLocation },

	/// Always throws an error of type `Trap`.
	///
	/// Kind: *Command*
	///
	/// Errors:
	/// - `Trap`: All circumstances, whose inner value is the same as this item's inner value.
	Trap(#[codec(compact)] u64),

	/// Ask the destination system to respond with the most recent version of XCM that they
	/// support in a `QueryResponse` instruction. Any changes to this should also elicit similar
	/// responses when they happen.
	///
	/// - `query_id`: An identifier that will be replicated into the returned XCM message.
	/// - `max_response_weight`: The maximum amount of weight that the `QueryResponse` item which
	///   is sent as a reply may take to execute. NOTE: If this is unexpectedly large then the
	///   response may not execute at all.
	///
	/// Kind: *Command*
	///
	/// Errors: *Fallible*
	SubscribeVersion {
		#[codec(compact)]
		query_id: QueryId,
		max_response_weight: Weight,
	},

	/// Cancel the effect of a previous `SubscribeVersion` instruction.
	///
	/// Kind: *Command*
	///
	/// Errors: *Fallible*
	UnsubscribeVersion,

	/// Reduce Holding by up to the given assets.
	///
	/// Holding is reduced by as much as possible up to the assets in the parameter. It is not an
	/// error if the Holding does not contain the assets (to make this an error, use `ExpectAsset`
	/// prior).
	///
	/// Kind: *Command*
	///
	/// Errors: *Infallible*
	BurnAsset(MultiAssets),

	/// Throw an error if Holding does not contain at least the given assets.
	///
	/// Kind: *Command*
	///
	/// Errors:
	/// - `ExpectationFalse`: If Holding Register does not contain the assets in the parameter.
	ExpectAsset(MultiAssets),

	/// Ensure that the Origin Register equals some given value and throw an error if not.
	///
	/// Kind: *Command*
	///
	/// Errors:
	/// - `ExpectationFalse`: If Origin Register is not equal to the parameter.
	ExpectOrigin(Option<MultiLocation>),

	/// Ensure that the Error Register equals some given value and throw an error if not.
	///
	/// Kind: *Command*
	///
	/// Errors:
	/// - `ExpectationFalse`: If the value of the Error Register is not equal to the parameter.
	ExpectError(Option<(u32, Error)>),

	/// Ensure that the Transact Status Register equals some given value and throw an error if
	/// not.
	///
	/// Kind: *Command*
	///
	/// Errors:
	/// - `ExpectationFalse`: If the value of the Transact Status Register is not equal to the
	///   parameter.
	ExpectTransactStatus(MaybeErrorCode),

	/// Query the existence of a particular pallet type.
	///
	/// - `module_name`: The module name of the pallet to query.
	/// - `response_info`: Information for making the response.
	///
	/// Sends a `QueryResponse` to Origin whose data field `PalletsInfo` containing the information
	/// of all pallets on the local chain whose name is equal to `name`. This is empty in the case
	/// that the local chain is not based on Substrate Frame.
	///
	/// Safety: No concerns.
	///
	/// Kind: *Command*
	///
	/// Errors: *Fallible*.
	QueryPallet { module_name: Vec<u8>, response_info: QueryResponseInfo },

	/// Ensure that a particular pallet with a particular version exists.
	///
	/// - `index: Compact`: The index which identifies the pallet. An error if no pallet exists at
	///   this index.
	/// - `name: Vec<u8>`: Name which must be equal to the name of the pallet.
	/// - `module_name: Vec<u8>`: Module name which must be equal to the name of the module in
	///   which the pallet exists.
	/// - `crate_major: Compact`: Version number which must be equal to the major version of the
	///   crate which implements the pallet.
	/// - `min_crate_minor: Compact`: Version number which must be at most the minor version of the
	///   crate which implements the pallet.
	///
	/// Safety: No concerns.
	///
	/// Kind: *Command*
	///
	/// Errors:
	/// - `ExpectationFalse`: In case any of the expectations are broken.
	ExpectPallet {
		#[codec(compact)]
		index: u32,
		name: Vec<u8>,
		module_name: Vec<u8>,
		#[codec(compact)]
		crate_major: u32,
		#[codec(compact)]
		min_crate_minor: u32,
	},

	/// Send a `QueryResponse` message containing the value of the Transact Status Register to some
	/// destination.
	///
	/// - `query_response_info`: The information needed for constructing and sending the
	///   `QueryResponse` message.
	///
	/// Safety: No concerns.
	///
	/// Kind: *Command*
	///
	/// Errors: *Fallible*.
	ReportTransactStatus(QueryResponseInfo),

	/// Set the Transact Status Register to its default, cleared, value.
	///
	/// Safety: No concerns.
	///
	/// Kind: *Command*
	///
	/// Errors: *Infallible*.
	ClearTransactStatus,

	/// Set the Origin Register to be some child of the Universal Ancestor.
	///
	/// Safety: Should only be usable if the Origin is trusted to represent the Universal Ancestor
	/// child in general. In general, no Origin should be able to represent the Universal Ancestor
	/// child which is the root of the local consensus system since it would by extension
	/// allow it to act as any location within the local consensus.
	///
	/// The `Junction` parameter should generally be a `GlobalConsensus` variant since it is only
	/// these which are children of the Universal Ancestor.
	///
	/// Kind: *Command*
	///
	/// Errors: *Fallible*.
	UniversalOrigin(Junction),

	/// Send a message on to Non-Local Consensus system.
	///
	/// This will tend to utilize some extra-consensus mechanism, the obvious one being a bridge.
	/// A fee may be charged; this may be determined based on the contents of `xcm`. It will be
	/// taken from the Holding register.
	///
	/// - `network`: The remote consensus system to which the message should be exported.
	/// - `destination`: The location relative to the remote consensus system to which the message
	///   should be sent on arrival.
	/// - `xcm`: The message to be exported.
	///
	/// As an example, to export a message for execution on Statemine (parachain #1000 in the
	/// Kusama network), you would call with `network: NetworkId::Kusama` and
	/// `destination: X1(Parachain(1000))`. Alternatively, to export a message for execution on
	/// Polkadot, you would call with `network: NetworkId:: Polkadot` and `destination: Here`.
	///
	/// Kind: *Command*
	///
	/// Errors: *Fallible*.
	ExportMessage { network: NetworkId, destination: InteriorMultiLocation, xcm: Xcm<()> },

	/// Lock the locally held asset and prevent further transfer or withdrawal.
	///
	/// This restriction may be removed by the `UnlockAsset` instruction being called with an
	/// Origin of `unlocker` and a `target` equal to the current `Origin`.
	///
	/// If the locking is successful, then a `NoteUnlockable` instruction is sent to `unlocker`.
	///
	/// - `asset`: The asset(s) which should be locked.
	/// - `unlocker`: The value which the Origin must be for a corresponding `UnlockAsset`
	///   instruction to work.
	///
	/// Kind: *Command*.
	///
	/// Errors:
	LockAsset { asset: MultiAsset, unlocker: MultiLocation },

	/// Remove the lock over `asset` on this chain and (if nothing else is preventing it) allow the
	/// asset to be transferred.
	///
	/// - `asset`: The asset to be unlocked.
	/// - `target`: The owner of the asset on the local chain.
	///
	/// Safety: No concerns.
	///
	/// Kind: *Command*.
	///
	/// Errors:
	UnlockAsset { asset: MultiAsset, target: MultiLocation },

	/// Asset (`asset`) has been locked on the `origin` system and may not be transferred. It may
	/// only be unlocked with the receipt of the `UnlockAsset` instruction from this chain.
	///
	/// - `asset`: The asset(s) which are now unlockable from this origin.
	/// - `owner`: The owner of the asset on the chain in which it was locked. This may be a
	///   location specific to the origin network.
	///
	/// Safety: `origin` must be trusted to have locked the corresponding `asset`
	/// prior as a consequence of sending this message.
	///
	/// Kind: *Trusted Indication*.
	///
	/// Errors:
	NoteUnlockable { asset: MultiAsset, owner: MultiLocation },

	/// Send an `UnlockAsset` instruction to the `locker` for the given `asset`.
	///
	/// This may fail if the local system is making use of the fact that the asset is locked or,
	/// of course, if there is no record that the asset actually is locked.
	///
	/// - `asset`: The asset(s) to be unlocked.
	/// - `locker`: The location from which a previous `NoteUnlockable` was sent and to which an
	///   `UnlockAsset` should be sent.
	///
	/// Kind: *Command*.
	///
	/// Errors:
	RequestUnlock { asset: MultiAsset, locker: MultiLocation },

	/// Sets the Fees Mode Register.
	///
	/// - `jit_withdraw`: The fees mode item; if set to `true` then fees for any instructions are
	///   withdrawn as needed using the same mechanism as `WithdrawAssets`.
	///
	/// Kind: *Command*.
	///
	/// Errors:
	SetFeesMode { jit_withdraw: bool },

	/// Set the Topic Register.
	///
	/// The 32-byte array identifier in the parameter is not guaranteed to be
	/// unique; if such a property is desired, it is up to the code author to
	/// enforce uniqueness.
	///
	/// Safety: No concerns.
	///
	/// Kind: *Command*
	///
	/// Errors:
	SetTopic([u8; 32]),

	/// Clear the Topic Register.
	///
	/// Kind: *Command*
	///
	/// Errors: None.
	ClearTopic,

	/// Alter the current Origin to another given origin.
	///
	/// Kind: *Command*
	///
	/// Errors: If the existing state would not allow such a change.
	AliasOrigin(MultiLocation),

	/// A directive to indicate that the origin expects free execution of the message.
	///
	/// At execution time, this instruction just does a check on the Origin register.
	/// However, at the barrier stage messages starting with this instruction can be disregarded if
	/// the origin is not acceptable for free execution or the `weight_limit` is `Limited` and
	/// insufficient.
	///
	/// Kind: *Indication*
	///
	/// Errors: If the given origin is `Some` and not equal to the current Origin register.
	UnpaidExecution { weight_limit: WeightLimit, check_origin: Option<MultiLocation> },
}

impl<Call> Xcm<Call> {
	pub fn into<C>(self) -> Xcm<C> {
		Xcm::from(self)
	}
	pub fn from<C>(xcm: Xcm<C>) -> Self {
		Self(xcm.0.into_iter().map(Instruction::<Call>::from).collect())
	}
}

impl<Call> Instruction<Call> {
	pub fn into<C>(self) -> Instruction<C> {
		Instruction::from(self)
	}
	pub fn from<C>(xcm: Instruction<C>) -> Self {
		use Instruction::*;
		match xcm {
			WithdrawAsset(assets) => WithdrawAsset(assets),
			ReserveAssetDeposited(assets) => ReserveAssetDeposited(assets),
			ReceiveTeleportedAsset(assets) => ReceiveTeleportedAsset(assets),
			QueryResponse { query_id, response, max_weight, querier } =>
				QueryResponse { query_id, response, max_weight, querier },
			TransferAsset { assets, beneficiary } => TransferAsset { assets, beneficiary },
			TransferReserveAsset { assets, dest, xcm } =>
				TransferReserveAsset { assets, dest, xcm },
			HrmpNewChannelOpenRequest { sender, max_message_size, max_capacity } =>
				HrmpNewChannelOpenRequest { sender, max_message_size, max_capacity },
			HrmpChannelAccepted { recipient } => HrmpChannelAccepted { recipient },
			HrmpChannelClosing { initiator, sender, recipient } =>
				HrmpChannelClosing { initiator, sender, recipient },
			Transact { origin_kind, require_weight_at_most, call } =>
				Transact { origin_kind, require_weight_at_most, call: call.into() },
			ReportError(response_info) => ReportError(response_info),
			DepositAsset { assets, beneficiary } => DepositAsset { assets, beneficiary },
			DepositReserveAsset { assets, dest, xcm } => DepositReserveAsset { assets, dest, xcm },
			ExchangeAsset { give, want, maximal } => ExchangeAsset { give, want, maximal },
			InitiateReserveWithdraw { assets, reserve, xcm } =>
				InitiateReserveWithdraw { assets, reserve, xcm },
			InitiateTeleport { assets, dest, xcm } => InitiateTeleport { assets, dest, xcm },
			ReportHolding { response_info, assets } => ReportHolding { response_info, assets },
			BuyExecution { fees, weight_limit } => BuyExecution { fees, weight_limit },
			ClearOrigin => ClearOrigin,
			DescendOrigin(who) => DescendOrigin(who),
			RefundSurplus => RefundSurplus,
			SetErrorHandler(xcm) => SetErrorHandler(xcm.into()),
			SetAppendix(xcm) => SetAppendix(xcm.into()),
			ClearError => ClearError,
			ClaimAsset { assets, ticket } => ClaimAsset { assets, ticket },
			Trap(code) => Trap(code),
			SubscribeVersion { query_id, max_response_weight } =>
				SubscribeVersion { query_id, max_response_weight },
			UnsubscribeVersion => UnsubscribeVersion,
			BurnAsset(assets) => BurnAsset(assets),
			ExpectAsset(assets) => ExpectAsset(assets),
			ExpectOrigin(origin) => ExpectOrigin(origin),
			ExpectError(error) => ExpectError(error),
			ExpectTransactStatus(transact_status) => ExpectTransactStatus(transact_status),
			QueryPallet { module_name, response_info } =>
				QueryPallet { module_name, response_info },
			ExpectPallet { index, name, module_name, crate_major, min_crate_minor } =>
				ExpectPallet { index, name, module_name, crate_major, min_crate_minor },
			ReportTransactStatus(response_info) => ReportTransactStatus(response_info),
			ClearTransactStatus => ClearTransactStatus,
			UniversalOrigin(j) => UniversalOrigin(j),
			ExportMessage { network, destination, xcm } =>
				ExportMessage { network, destination, xcm },
			LockAsset { asset, unlocker } => LockAsset { asset, unlocker },
			UnlockAsset { asset, target } => UnlockAsset { asset, target },
			NoteUnlockable { asset, owner } => NoteUnlockable { asset, owner },
			RequestUnlock { asset, locker } => RequestUnlock { asset, locker },
			SetFeesMode { jit_withdraw } => SetFeesMode { jit_withdraw },
			SetTopic(topic) => SetTopic(topic),
			ClearTopic => ClearTopic,
			AliasOrigin(location) => AliasOrigin(location),
			UnpaidExecution { weight_limit, check_origin } =>
				UnpaidExecution { weight_limit, check_origin },
		}
	}
}

// TODO: Automate Generation
impl<Call, W: XcmWeightInfo<Call>> GetWeight<W> for Instruction<Call> {
	fn weight(&self) -> Weight {
		use Instruction::*;
		match self {
			WithdrawAsset(assets) => W::withdraw_asset(assets),
			ReserveAssetDeposited(assets) => W::reserve_asset_deposited(assets),
			ReceiveTeleportedAsset(assets) => W::receive_teleported_asset(assets),
			QueryResponse { query_id, response, max_weight, querier } =>
				W::query_response(query_id, response, max_weight, querier),
			TransferAsset { assets, beneficiary } => W::transfer_asset(assets, beneficiary),
			TransferReserveAsset { assets, dest, xcm } =>
				W::transfer_reserve_asset(&assets, dest, xcm),
			Transact { origin_kind, require_weight_at_most, call } =>
				W::transact(origin_kind, require_weight_at_most, call),
			HrmpNewChannelOpenRequest { sender, max_message_size, max_capacity } =>
				W::hrmp_new_channel_open_request(sender, max_message_size, max_capacity),
			HrmpChannelAccepted { recipient } => W::hrmp_channel_accepted(recipient),
			HrmpChannelClosing { initiator, sender, recipient } =>
				W::hrmp_channel_closing(initiator, sender, recipient),
			ClearOrigin => W::clear_origin(),
			DescendOrigin(who) => W::descend_origin(who),
			ReportError(response_info) => W::report_error(&response_info),
			DepositAsset { assets, beneficiary } => W::deposit_asset(assets, beneficiary),
			DepositReserveAsset { assets, dest, xcm } =>
				W::deposit_reserve_asset(assets, dest, xcm),
			ExchangeAsset { give, want, maximal } => W::exchange_asset(give, want, maximal),
			InitiateReserveWithdraw { assets, reserve, xcm } =>
				W::initiate_reserve_withdraw(assets, reserve, xcm),
			InitiateTeleport { assets, dest, xcm } => W::initiate_teleport(assets, dest, xcm),
			ReportHolding { response_info, assets } => W::report_holding(&response_info, &assets),
			BuyExecution { fees, weight_limit } => W::buy_execution(fees, weight_limit),
			RefundSurplus => W::refund_surplus(),
			SetErrorHandler(xcm) => W::set_error_handler(xcm),
			SetAppendix(xcm) => W::set_appendix(xcm),
			ClearError => W::clear_error(),
			ClaimAsset { assets, ticket } => W::claim_asset(assets, ticket),
			Trap(code) => W::trap(code),
			SubscribeVersion { query_id, max_response_weight } =>
				W::subscribe_version(query_id, max_response_weight),
			UnsubscribeVersion => W::unsubscribe_version(),
			BurnAsset(assets) => W::burn_asset(assets),
			ExpectAsset(assets) => W::expect_asset(assets),
			ExpectOrigin(origin) => W::expect_origin(origin),
			ExpectError(error) => W::expect_error(error),
			ExpectTransactStatus(transact_status) => W::expect_transact_status(transact_status),
			QueryPallet { module_name, response_info } =>
				W::query_pallet(module_name, response_info),
			ExpectPallet { index, name, module_name, crate_major, min_crate_minor } =>
				W::expect_pallet(index, name, module_name, crate_major, min_crate_minor),
			ReportTransactStatus(response_info) => W::report_transact_status(response_info),
			ClearTransactStatus => W::clear_transact_status(),
			UniversalOrigin(j) => W::universal_origin(j),
			ExportMessage { network, destination, xcm } =>
				W::export_message(network, destination, xcm),
			LockAsset { asset, unlocker } => W::lock_asset(asset, unlocker),
			UnlockAsset { asset, target } => W::unlock_asset(asset, target),
			NoteUnlockable { asset, owner } => W::note_unlockable(asset, owner),
			RequestUnlock { asset, locker } => W::request_unlock(asset, locker),
			SetFeesMode { jit_withdraw } => W::set_fees_mode(jit_withdraw),
			SetTopic(topic) => W::set_topic(topic),
			ClearTopic => W::clear_topic(),
			AliasOrigin(location) => W::alias_origin(location),
			UnpaidExecution { weight_limit, check_origin } =>
				W::unpaid_execution(weight_limit, check_origin),
		}
	}
}

pub mod opaque {
	/// The basic concrete type of `Xcm`, which doesn't make any assumptions about the
	/// format of a call other than it is pre-encoded.
	pub type Xcm = super::Xcm<()>;

	/// The basic concrete type of `Instruction`, which doesn't make any assumptions about the
	/// format of a call other than it is pre-encoded.
	pub type Instruction = super::Instruction<()>;
}

// Convert from a v2 response to a v3 response.
impl TryFrom<OldResponse> for Response {
	type Error = ();
	fn try_from(old_response: OldResponse) -> result::Result<Self, ()> {
		match old_response {
			OldResponse::Assets(assets) => Ok(Self::Assets(assets.try_into()?)),
			OldResponse::Version(version) => Ok(Self::Version(version)),
			OldResponse::ExecutionResult(error) => Ok(Self::ExecutionResult(match error {
				Some((i, e)) => Some((i, e.try_into()?)),
				None => None,
			})),
			OldResponse::Null => Ok(Self::Null),
		}
	}
}

// Convert from a v2 XCM to a v3 XCM.
impl<Call> TryFrom<OldXcm<Call>> for Xcm<Call> {
	type Error = ();
	fn try_from(old_xcm: OldXcm<Call>) -> result::Result<Self, ()> {
		Ok(Xcm(old_xcm.0.into_iter().map(TryInto::try_into).collect::<result::Result<_, _>>()?))
	}
}

// Convert from a v4 XCM to a v3 XCM.
impl<Call> TryFrom<NewXcm<Call>> for Xcm<Call> {
	type Error = ();
	fn try_from(new_xcm: NewXcm<Call>) -> result::Result<Self, Self::Error> {
		Ok(Xcm(new_xcm.0.into_iter().map(TryInto::try_into).collect::<result::Result<_, _>>()?))
	}
}

// Convert from a v4 instruction to a v3 instruction.
impl<Call> TryFrom<NewInstruction<Call>> for Instruction<Call> {
	type Error = ();
	fn try_from(new_instruction: NewInstruction<Call>) -> result::Result<Self, Self::Error> {
		use NewInstruction::*;
		Ok(match new_instruction {
			WithdrawAsset(assets) => Self::WithdrawAsset(assets.try_into()?),
			ReserveAssetDeposited(assets) => Self::ReserveAssetDeposited(assets.try_into()?),
			ReceiveTeleportedAsset(assets) => Self::ReceiveTeleportedAsset(assets.try_into()?),
			QueryResponse { query_id, response, max_weight, querier: Some(querier) } => Self::QueryResponse {
				query_id,
				querier: querier.try_into()?,
				response: response.try_into()?,
				max_weight: max_weight,
			},
			QueryResponse { query_id, response, max_weight, querier: None } => Self::QueryResponse {
				query_id,
				querier: None,
				response: response.try_into()?,
				max_weight: max_weight,
			},
			TransferAsset { assets, beneficiary } => Self::TransferAsset {
				assets: assets.try_into()?,
				beneficiary: beneficiary.try_into()?,
			},
			TransferReserveAsset { assets, dest, xcm } => Self::TransferReserveAsset {
				assets: assets.try_into()?,
				dest: dest.try_into()?,
				xcm: xcm.try_into()?,
			},
			HrmpNewChannelOpenRequest { sender, max_message_size, max_capacity } =>
				Self::HrmpNewChannelOpenRequest { sender, max_message_size, max_capacity },
			HrmpChannelAccepted { recipient } => Self::HrmpChannelAccepted { recipient },
			HrmpChannelClosing { initiator, sender, recipient } =>
				Self::HrmpChannelClosing { initiator, sender, recipient },
			Transact { origin_kind, require_weight_at_most, call } => Self::Transact {
				origin_kind,
				require_weight_at_most,
				call: call.into(),
			},
			ReportError(response_info) => Self::ReportError(QueryResponseInfo {
				query_id: response_info.query_id,
				destination: response_info.destination.try_into().map_err(|_| ())?,
				max_weight: response_info.max_weight,
			}),
			DepositAsset { assets, beneficiary } => {
				let beneficiary = beneficiary.try_into()?;
				let assets = assets.try_into()?;
				Self::DepositAsset { assets, beneficiary }
			},
			DepositReserveAsset { assets, dest, xcm } => {
				let dest = dest.try_into()?;
				let xcm = xcm.try_into()?;
				let assets = assets.try_into()?;
				Self::DepositReserveAsset { assets, dest, xcm }
			},
			ExchangeAsset { give, want, maximal } => {
				let give = give.try_into()?;
				let want = want.try_into()?;
				Self::ExchangeAsset { give, want, maximal }
			},
			InitiateReserveWithdraw { assets, reserve, xcm } => {
				// No `max_assets` here, so if there's a connt, then we cannot translate.
				let assets = assets.try_into()?;
				let reserve = reserve.try_into()?;
				let xcm = xcm.try_into()?;
				Self::InitiateReserveWithdraw { assets, reserve, xcm }
			},
			InitiateTeleport { assets, dest, xcm } => {
				// No `max_assets` here, so if there's a connt, then we cannot translate.
				let assets = assets.try_into()?;
				let dest = dest.try_into()?;
				let xcm = xcm.try_into()?;
				Self::InitiateTeleport { assets, dest, xcm }
			},
			ReportHolding { response_info, assets } => {
				let response_info = QueryResponseInfo {
					destination: response_info.destination.try_into().map_err(|_| ())?,
					query_id: response_info.query_id,
					max_weight: response_info.max_weight,
				};
				Self::ReportHolding {
					response_info,
					assets: assets.try_into()?,
				}
			},
			BuyExecution { fees, weight_limit } => {
				let fees = fees.try_into()?;
				let weight_limit = weight_limit.into();
				Self::BuyExecution { fees, weight_limit }
			},
			ClearOrigin => Self::ClearOrigin,
			DescendOrigin(who) => Self::DescendOrigin(who.try_into()?),
			RefundSurplus => Self::RefundSurplus,
			SetErrorHandler(xcm) => Self::SetErrorHandler(xcm.try_into()?),
			SetAppendix(xcm) => Self::SetAppendix(xcm.try_into()?),
			ClearError => Self::ClearError,
			ClaimAsset { assets, ticket } => {
				let assets = assets.try_into()?;
				let ticket = ticket.try_into()?;
				Self::ClaimAsset { assets, ticket }
			},
			Trap(code) => Self::Trap(code),
			SubscribeVersion { query_id, max_response_weight } => Self::SubscribeVersion {
				query_id,
				max_response_weight: max_response_weight,
			},
			UnsubscribeVersion => Self::UnsubscribeVersion,
			_ => return Err(()),
		})
	}
}

/// Default value for the proof size weight component when converting from V2. Set at 64 KB.
/// NOTE: Make sure this is removed after we properly account for PoV weights.
const DEFAULT_PROOF_SIZE: u64 = 64 * 1024;

// Convert from a v2 instruction to a v3 instruction.
impl<Call> TryFrom<OldInstruction<Call>> for Instruction<Call> {
	type Error = ();
	fn try_from(old_instruction: OldInstruction<Call>) -> result::Result<Self, ()> {
		use OldInstruction::*;
		Ok(match old_instruction {
			WithdrawAsset(assets) => Self::WithdrawAsset(assets.try_into()?),
			ReserveAssetDeposited(assets) => Self::ReserveAssetDeposited(assets.try_into()?),
			ReceiveTeleportedAsset(assets) => Self::ReceiveTeleportedAsset(assets.try_into()?),
			QueryResponse { query_id, response, max_weight } => Self::QueryResponse {
				query_id,
				response: response.try_into()?,
				max_weight: Weight::from_parts(max_weight, DEFAULT_PROOF_SIZE),
				querier: None,
			},
			TransferAsset { assets, beneficiary } => Self::TransferAsset {
				assets: assets.try_into()?,
				beneficiary: beneficiary.try_into()?,
			},
			TransferReserveAsset { assets, dest, xcm } => Self::TransferReserveAsset {
				assets: assets.try_into()?,
				dest: dest.try_into()?,
				xcm: xcm.try_into()?,
			},
			HrmpNewChannelOpenRequest { sender, max_message_size, max_capacity } =>
				Self::HrmpNewChannelOpenRequest { sender, max_message_size, max_capacity },
			HrmpChannelAccepted { recipient } => Self::HrmpChannelAccepted { recipient },
			HrmpChannelClosing { initiator, sender, recipient } =>
				Self::HrmpChannelClosing { initiator, sender, recipient },
			Transact { origin_type, require_weight_at_most, call } => Self::Transact {
				origin_kind: origin_type,
				require_weight_at_most: Weight::from_parts(
					require_weight_at_most,
					DEFAULT_PROOF_SIZE,
				),
				call: call.into(),
			},
			ReportError { query_id, dest, max_response_weight } => {
				let response_info = QueryResponseInfo {
					destination: dest.try_into()?,
					query_id,
					max_weight: Weight::from_parts(max_response_weight, DEFAULT_PROOF_SIZE),
				};
				Self::ReportError(response_info)
			},
			DepositAsset { assets, max_assets, beneficiary } => Self::DepositAsset {
				assets: (assets, max_assets).try_into()?,
				beneficiary: beneficiary.try_into()?,
			},
			DepositReserveAsset { assets, max_assets, dest, xcm } => {
				let assets = (assets, max_assets).try_into()?;
				Self::DepositReserveAsset { assets, dest: dest.try_into()?, xcm: xcm.try_into()? }
			},
			ExchangeAsset { give, receive } => {
				let give = give.try_into()?;
				let want = receive.try_into()?;
				Self::ExchangeAsset { give, want, maximal: true }
			},
			InitiateReserveWithdraw { assets, reserve, xcm } => Self::InitiateReserveWithdraw {
				assets: assets.try_into()?,
				reserve: reserve.try_into()?,
				xcm: xcm.try_into()?,
			},
			InitiateTeleport { assets, dest, xcm } => Self::InitiateTeleport {
				assets: assets.try_into()?,
				dest: dest.try_into()?,
				xcm: xcm.try_into()?,
			},
			QueryHolding { query_id, dest, assets, max_response_weight } => {
				let response_info = QueryResponseInfo {
					destination: dest.try_into()?,
					query_id,
					max_weight: Weight::from_parts(max_response_weight, DEFAULT_PROOF_SIZE),
				};
				Self::ReportHolding { response_info, assets: assets.try_into()? }
			},
			BuyExecution { fees, weight_limit } => Self::BuyExecution {
				fees: fees.try_into()?,
				weight_limit: weight_limit.into(),
			},
			ClearOrigin => Self::ClearOrigin,
			DescendOrigin(who) => Self::DescendOrigin(who.try_into()?),
			RefundSurplus => Self::RefundSurplus,
			SetErrorHandler(xcm) => Self::SetErrorHandler(xcm.try_into()?),
			SetAppendix(xcm) => Self::SetAppendix(xcm.try_into()?),
			ClearError => Self::ClearError,
			ClaimAsset { assets, ticket } => {
				let assets = assets.try_into()?;
				let ticket = ticket.try_into()?;
				Self::ClaimAsset { assets, ticket }
			},
			Trap(code) => Self::Trap(code),
			SubscribeVersion { query_id, max_response_weight } => Self::SubscribeVersion {
				query_id,
				max_response_weight: Weight::from_parts(max_response_weight, DEFAULT_PROOF_SIZE),
			},
			UnsubscribeVersion => Self::UnsubscribeVersion,
		})
	}
}

#[cfg(test)]
mod tests {
	use super::{prelude::*, *};
	use crate::v2::{
		Junctions::Here as OldHere, MultiAssetFilter as OldMultiAssetFilter,
		WildMultiAsset as OldWildMultiAsset,
	};

	#[test]
	fn basic_roundtrip_works() {
		let xcm = Xcm::<()>(vec![TransferAsset {
			assets: (Here, 1u128).into(),
			beneficiary: Here.into(),
		}]);
		let old_xcm = OldXcm::<()>(vec![OldInstruction::TransferAsset {
			assets: (OldHere, 1).into(),
			beneficiary: OldHere.into(),
		}]);
		assert_eq!(old_xcm, OldXcm::<()>::try_from(xcm.clone()).unwrap());
		let new_xcm: Xcm<()> = old_xcm.try_into().unwrap();
		assert_eq!(new_xcm, xcm);
	}

	#[test]
	fn teleport_roundtrip_works() {
		let xcm = Xcm::<()>(vec![
			ReceiveTeleportedAsset((Here, 1u128).into()),
			ClearOrigin,
			DepositAsset { assets: Wild(AllCounted(1)), beneficiary: Here.into() },
		]);
		let old_xcm: OldXcm<()> = OldXcm::<()>(vec![
			OldInstruction::ReceiveTeleportedAsset((OldHere, 1).into()),
			OldInstruction::ClearOrigin,
			OldInstruction::DepositAsset {
				assets: crate::v2::MultiAssetFilter::Wild(crate::v2::WildMultiAsset::All),
				max_assets: 1,
				beneficiary: OldHere.into(),
			},
		]);
		assert_eq!(old_xcm, OldXcm::<()>::try_from(xcm.clone()).unwrap());
		let new_xcm: Xcm<()> = old_xcm.try_into().unwrap();
		assert_eq!(new_xcm, xcm);
	}

	#[test]
	fn reserve_deposit_roundtrip_works() {
		let xcm = Xcm::<()>(vec![
			ReserveAssetDeposited((Here, 1u128).into()),
			ClearOrigin,
			BuyExecution {
				fees: (Here, 1u128).into(),
				weight_limit: Some(Weight::from_parts(1, DEFAULT_PROOF_SIZE)).into(),
			},
			DepositAsset { assets: Wild(AllCounted(1)), beneficiary: Here.into() },
		]);
		let old_xcm = OldXcm::<()>(vec![
			OldInstruction::ReserveAssetDeposited((OldHere, 1).into()),
			OldInstruction::ClearOrigin,
			OldInstruction::BuyExecution {
				fees: (OldHere, 1).into(),
				weight_limit: Some(1).into(),
			},
			OldInstruction::DepositAsset {
				assets: crate::v2::MultiAssetFilter::Wild(crate::v2::WildMultiAsset::All),
				max_assets: 1,
				beneficiary: OldHere.into(),
			},
		]);
		assert_eq!(old_xcm, OldXcm::<()>::try_from(xcm.clone()).unwrap());
		let new_xcm: Xcm<()> = old_xcm.try_into().unwrap();
		assert_eq!(new_xcm, xcm);
	}

	#[test]
	fn deposit_asset_roundtrip_works() {
		let xcm = Xcm::<()>(vec![
			WithdrawAsset((Here, 1u128).into()),
			DepositAsset { assets: Wild(AllCounted(1)), beneficiary: Here.into() },
		]);
		let old_xcm = OldXcm::<()>(vec![
			OldInstruction::WithdrawAsset((OldHere, 1).into()),
			OldInstruction::DepositAsset {
				assets: OldMultiAssetFilter::Wild(OldWildMultiAsset::All),
				max_assets: 1,
				beneficiary: OldHere.into(),
			},
		]);
		assert_eq!(old_xcm, OldXcm::<()>::try_from(xcm.clone()).unwrap());
		let new_xcm: Xcm<()> = old_xcm.try_into().unwrap();
		assert_eq!(new_xcm, xcm);
	}

	#[test]
	fn deposit_reserve_asset_roundtrip_works() {
		let xcm = Xcm::<()>(vec![
			WithdrawAsset((Here, 1u128).into()),
			DepositReserveAsset {
				assets: Wild(AllCounted(1)),
				dest: Here.into(),
				xcm: Xcm::<()>(vec![]),
			},
		]);
		let old_xcm = OldXcm::<()>(vec![
			OldInstruction::WithdrawAsset((OldHere, 1).into()),
			OldInstruction::DepositReserveAsset {
				assets: OldMultiAssetFilter::Wild(OldWildMultiAsset::All),
				max_assets: 1,
				dest: OldHere.into(),
				xcm: OldXcm::<()>(vec![]),
			},
		]);
		assert_eq!(old_xcm, OldXcm::<()>::try_from(xcm.clone()).unwrap());
		let new_xcm: Xcm<()> = old_xcm.try_into().unwrap();
		assert_eq!(new_xcm, xcm);
	}

	#[test]
	fn decoding_respects_limit() {
		let max_xcm = Xcm::<()>(vec![ClearOrigin; MAX_INSTRUCTIONS_TO_DECODE as usize]);
		let encoded = max_xcm.encode();
		assert!(Xcm::<()>::decode(&mut &encoded[..]).is_ok());

		let big_xcm = Xcm::<()>(vec![ClearOrigin; MAX_INSTRUCTIONS_TO_DECODE as usize + 1]);
		let encoded = big_xcm.encode();
		assert!(Xcm::<()>::decode(&mut &encoded[..]).is_err());

		let nested_xcm = Xcm::<()>(vec![
			DepositReserveAsset {
				assets: All.into(),
				dest: Here.into(),
				xcm: max_xcm,
			};
			(MAX_INSTRUCTIONS_TO_DECODE / 2) as usize
		]);
		let encoded = nested_xcm.encode();
		assert!(Xcm::<()>::decode(&mut &encoded[..]).is_err());

		let even_more_nested_xcm = Xcm::<()>(vec![SetAppendix(nested_xcm); 64]);
		let encoded = even_more_nested_xcm.encode();
		assert_eq!(encoded.len(), 342530);
		// This should not decode since the limit is 100
		assert_eq!(MAX_INSTRUCTIONS_TO_DECODE, 100, "precondition");
		assert!(Xcm::<()>::decode(&mut &encoded[..]).is_err());
	}
}<|MERGE_RESOLUTION|>--- conflicted
+++ resolved
@@ -20,16 +20,12 @@
 	Instruction as OldInstruction, Response as OldResponse, WeightLimit as OldWeightLimit,
 	Xcm as OldXcm,
 };
-<<<<<<< HEAD
 use super::v4::{
 	Xcm as NewXcm, Instruction as NewInstruction, Response as NewResponse,
 	WeightLimit as NewWeightLimit, MaybeErrorCode as NewMaybeErrorCode,
 	PalletInfo as NewPalletInfo,
 };
-use crate::{DoubleEncoded, GetWeight};
-=======
 use crate::DoubleEncoded;
->>>>>>> 0d6ef3e6
 use alloc::{vec, vec::Vec};
 use bounded_collections::{parameter_types, BoundedVec};
 use core::{

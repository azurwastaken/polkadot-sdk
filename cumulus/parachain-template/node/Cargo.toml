[package]
name = "parachain-template-node"
version = "0.1.0"
authors = ["Anonymous"]
description = "A new Cumulus FRAME-based Substrate Node, ready for hacking together a parachain."
license = "Unlicense"
homepage = "https://substrate.io"
repository.workspace = true
edition.workspace = true
build = "build.rs"
publish = false

[dependencies]
clap = { version = "4.4.3", features = ["derive"] }
log = "0.4.20"
codec = { package = "parity-scale-codec", version = "3.0.0" }
serde = { version = "1.0.188", features = ["derive"] }
jsonrpsee = { version = "0.16.2", features = ["server"] }
futures = "0.3.28"

# Local
parachain-template-runtime = { path = "../runtime" }

# Substrate
frame-benchmarking = { path = "../../../substrate/frame/benchmarking" }
frame-benchmarking-cli = { path = "../../../substrate/utils/frame/benchmarking-cli" }
pallet-transaction-payment-rpc = { path = "../../../substrate/frame/transaction-payment/rpc" }
sc-basic-authorship = { path = "../../../substrate/client/basic-authorship" }
sc-chain-spec = { path = "../../../substrate/client/chain-spec" }
sc-cli = { path = "../../../substrate/client/cli" }
sc-client-api = { path = "../../../substrate/client/api" }
sc-offchain = { path = "../../../substrate/client/offchain" }
sc-consensus = { path = "../../../substrate/client/consensus/common" }
sc-executor = { path = "../../../substrate/client/executor" }
sc-network = { path = "../../../substrate/client/network" }
sc-network-sync = { path = "../../../substrate/client/network/sync" }
sc-rpc = { path = "../../../substrate/client/rpc" }
sc-service = { path = "../../../substrate/client/service" }
sc-sysinfo = { path = "../../../substrate/client/sysinfo" }
sc-telemetry = { path = "../../../substrate/client/telemetry" }
sc-tracing = { path = "../../../substrate/client/tracing" }
sc-transaction-pool = { path = "../../../substrate/client/transaction-pool" }
sc-transaction-pool-api = { path = "../../../substrate/client/transaction-pool/api" }
sp-api = { path = "../../../substrate/primitives/api" }
sp-block-builder = { path = "../../../substrate/primitives/block-builder" }
sp-blockchain = { path = "../../../substrate/primitives/blockchain" }
sp-consensus-aura = { path = "../../../substrate/primitives/consensus/aura" }
sp-core = { path = "../../../substrate/primitives/core" }
sp-keystore = { path = "../../../substrate/primitives/keystore" }
sp-io = { path = "../../../substrate/primitives/io" }
sp-runtime = { path = "../../../substrate/primitives/runtime" }
sp-timestamp = { path = "../../../substrate/primitives/timestamp" }
substrate-frame-rpc-system = { path = "../../../substrate/utils/frame/rpc/system" }
substrate-prometheus-endpoint = { path = "../../../substrate/utils/prometheus" }

# Polkadot
polkadot-cli = { path = "../../../polkadot/cli", features = ["rococo-native"] }
polkadot-primitives = { path = "../../../polkadot/primitives" }
xcm = { package = "staging-xcm", path = "../../../polkadot/xcm", default-features = false}

# Cumulus
cumulus-client-cli = { path = "../../client/cli" }
cumulus-client-collator = { path = "../../client/collator" }
cumulus-client-consensus-aura = { path = "../../client/consensus/aura" }
<<<<<<< HEAD
cumulus-primitives-reclaim = { path = "../../primitives/pov-reclaim" }
=======
cumulus-primitives-pov-reclaim = { path = "../../primitives/pov-reclaim" }
>>>>>>> bb5ecb10
cumulus-client-consensus-common = { path = "../../client/consensus/common" }
cumulus-client-consensus-proposer = { path = "../../client/consensus/proposer" }
cumulus-client-service = { path = "../../client/service" }
cumulus-primitives-core = { path = "../../primitives/core" }
cumulus-primitives-parachain-inherent = { path = "../../primitives/parachain-inherent" }
cumulus-relay-chain-interface = { path = "../../client/relay-chain-interface" }
color-print = "0.3.4"

[build-dependencies]
substrate-build-script-utils = { path = "../../../substrate/utils/build-script-utils" }

[features]
default = []
runtime-benchmarks = [
	"frame-benchmarking-cli/runtime-benchmarks",
	"frame-benchmarking/runtime-benchmarks",
	"parachain-template-runtime/runtime-benchmarks",
	"polkadot-cli/runtime-benchmarks",
	"polkadot-primitives/runtime-benchmarks",
	"sc-service/runtime-benchmarks",
	"sp-runtime/runtime-benchmarks",
]
try-runtime = [
	"parachain-template-runtime/try-runtime",
	"polkadot-cli/try-runtime",
	"sp-runtime/try-runtime",
]
network-protocol-staging = [
	"cumulus-client-service/network-protocol-staging",
	"polkadot-cli/network-protocol-staging",
]<|MERGE_RESOLUTION|>--- conflicted
+++ resolved
@@ -62,11 +62,7 @@
 cumulus-client-cli = { path = "../../client/cli" }
 cumulus-client-collator = { path = "../../client/collator" }
 cumulus-client-consensus-aura = { path = "../../client/consensus/aura" }
-<<<<<<< HEAD
-cumulus-primitives-reclaim = { path = "../../primitives/pov-reclaim" }
-=======
 cumulus-primitives-pov-reclaim = { path = "../../primitives/pov-reclaim" }
->>>>>>> bb5ecb10
 cumulus-client-consensus-common = { path = "../../client/consensus/common" }
 cumulus-client-consensus-proposer = { path = "../../client/consensus/proposer" }
 cumulus-client-service = { path = "../../client/service" }

--- conflicted
+++ resolved
@@ -110,205 +110,8 @@
 
 		/// The export of a page failed.
 		///
-<<<<<<< HEAD
-		/// NOTE: This will return `Ok` in the case of an error decoding, weighing or executing
-		/// the message. This is why it's called message "servicing" rather than "execution".
-		pub(crate) fn try_service_message(
-			limit: Weight,
-			_sent_at: RelayBlockNumber,
-			mut data: &[u8],
-		) -> Result<Weight, ServiceMessageError> {
-			let message_hash = sp_io::hashing::blake2_256(data);
-			let mut message_id = message_hash;
-			let maybe_msg = VersionedXcm::<T::RuntimeCall>::decode_all_with_depth_limit(
-				MAX_XCM_DECODE_DEPTH,
-				&mut data,
-			)
-			.map(Xcm::<T::RuntimeCall>::try_from);
-			match maybe_msg {
-				Err(_) => {
-					Self::deposit_event(Event::InvalidFormat { message_hash });
-					Ok(Weight::zero())
-				},
-				Ok(Err(())) => {
-					Self::deposit_event(Event::UnsupportedVersion { message_hash });
-					Ok(Weight::zero())
-				},
-				Ok(Ok(x)) => {
-					let outcome = T::XcmExecutor::prepare_and_execute(
-						Parent,
-						x,
-						&mut message_id,
-						limit,
-						Weight::zero(),
-					);
-					match outcome {
-						Outcome::Error(XcmError::WeightLimitReached(required_weight)) =>
-							Err(ServiceMessageError { message_hash, message_id, required_weight }),
-						outcome => {
-							let weight_used = outcome.weight_used();
-							Self::deposit_event(Event::ExecutedDownward {
-								message_hash,
-								message_id,
-								outcome,
-							});
-							Ok(weight_used)
-						},
-					}
-				},
-			}
-		}
-	}
-
-	/// For an incoming downward message, this just adapts an XCM executor and executes DMP messages
-	/// immediately up until some `MaxWeight` at which point it errors. Their origin is asserted to
-	/// be the `Parent` location.
-	impl<T: Config> DmpMessageHandler for Pallet<T> {
-		fn handle_dmp_messages(
-			iter: impl Iterator<Item = (RelayBlockNumber, Vec<u8>)>,
-			limit: Weight,
-		) -> Weight {
-			let mut messages_processed = 0;
-			let mut page_index = PageIndex::<T>::get();
-			let config = Configuration::<T>::get();
-
-			// First try to use `max_weight` to service the current queue.
-			let mut used = Self::do_service_queue(limit, &mut page_index, &mut messages_processed);
-
-			// Then if the queue is empty, use the weight remaining to service the incoming messages
-			// and once we run out of weight, place them in the queue.
-			let item_count = iter.size_hint().0;
-			let mut maybe_enqueue_page = if page_index.end_used > page_index.begin_used {
-				// queue is already non-empty - start a fresh page.
-				Some(Vec::with_capacity(item_count))
-			} else {
-				None
-			};
-
-			for (i, (sent_at, data)) in iter.enumerate() {
-				if maybe_enqueue_page.is_none() {
-					if messages_processed >= MAX_MESSAGES_PER_BLOCK {
-						let item_count_left = item_count.saturating_sub(i);
-						maybe_enqueue_page = Some(Vec::with_capacity(item_count_left));
-
-						Self::deposit_event(Event::MaxMessagesExhausted {
-							message_hash: sp_io::hashing::blake2_256(&data),
-						});
-					} else {
-						// We're not currently enqueuing - try to execute inline.
-						let remaining_weight = limit.saturating_sub(used);
-						messages_processed += 1;
-						match Self::try_service_message(remaining_weight, sent_at, &data[..]) {
-							Ok(consumed) => used += consumed,
-							Err(ServiceMessageError {
-								message_hash,
-								message_id,
-								required_weight,
-							}) =>
-							// Too much weight required right now.
-							{
-								let is_under_limit =
-									Overweight::<T>::count() < MAX_OVERWEIGHT_MESSAGES;
-								used.saturating_accrue(T::DbWeight::get().reads(1));
-								if required_weight.any_gt(config.max_individual) && is_under_limit {
-									// overweight - add to overweight queue and continue with
-									// message execution.
-									let overweight_index = page_index.overweight_count;
-									Overweight::<T>::insert(overweight_index, (sent_at, data));
-									Self::deposit_event(Event::OverweightEnqueued {
-										message_hash,
-										message_id,
-										overweight_index,
-										required_weight,
-									});
-									page_index.overweight_count += 1;
-									// Not needed for control flow, but only to ensure that the
-									// compiler understands that we won't attempt to re-use `data`
-									// later.
-									continue
-								} else {
-									// not overweight. stop executing inline and enqueue normally
-									// from here on.
-									let item_count_left = item_count.saturating_sub(i);
-									maybe_enqueue_page = Some(Vec::with_capacity(item_count_left));
-									Self::deposit_event(Event::WeightExhausted {
-										message_hash,
-										message_id,
-										remaining_weight,
-										required_weight,
-									});
-								}
-							},
-						}
-					}
-				}
-				// Cannot be an `else` here since the `maybe_enqueue_page` may have changed.
-				if let Some(ref mut enqueue_page) = maybe_enqueue_page {
-					enqueue_page.push((sent_at, data));
-				}
-			}
-
-			// Deposit the enqueued page if any and save the index.
-			if let Some(enqueue_page) = maybe_enqueue_page {
-				Pages::<T>::insert(page_index.end_used, enqueue_page);
-				page_index.end_used += 1;
-			}
-			PageIndex::<T>::put(page_index);
-
-			used
-		}
-	}
-}
-
-#[cfg(test)]
-mod tests {
-	use super::*;
-	use crate as dmp_queue;
-
-	use codec::Encode;
-	use cumulus_primitives_core::ParaId;
-	use frame_support::{assert_noop, parameter_types, traits::OnIdle};
-	use sp_core::H256;
-	use sp_runtime::{
-		traits::{BlakeTwo256, IdentityLookup},
-		BuildStorage,
-		DispatchError::BadOrigin,
-	};
-	use sp_version::RuntimeVersion;
-	use std::cell::RefCell;
-	use xcm::latest::{Location, OriginKind};
-
-	type Block = frame_system::mocking::MockBlock<Test>;
-	type Xcm = xcm::latest::Xcm<RuntimeCall>;
-
-	frame_support::construct_runtime!(
-		pub enum Test
-		{
-			System: frame_system::{Pallet, Call, Config<T>, Storage, Event<T>},
-			DmpQueue: dmp_queue::{Pallet, Call, Storage, Event<T>},
-		}
-	);
-
-	parameter_types! {
-		pub const BlockHashCount: u64 = 250;
-		pub Version: RuntimeVersion = RuntimeVersion {
-			spec_name: sp_version::create_runtime_str!("test"),
-			impl_name: sp_version::create_runtime_str!("system-test"),
-			authoring_version: 1,
-			spec_version: 1,
-			impl_version: 1,
-			apis: sp_version::create_apis_vec!([]),
-			transaction_version: 1,
-			state_version: 1,
-		};
-		pub const ParachainId: ParaId = ParaId::new(200);
-		pub const ReservedXcmpWeight: Weight = Weight::zero();
-		pub const ReservedDmpWeight: Weight = Weight::zero();
-	}
-=======
 		/// This should never be emitted.
 		ExportFailed { page: PageCounter },
->>>>>>> 0d3c67d9
 
 		/// The export of pages completed.
 		CompletedExport,
@@ -327,35 +130,11 @@
 		/// The export of overweight messages completed.
 		CompletedOverweightExport,
 
-<<<<<<< HEAD
-		fn execute(
-			_origin: impl Into<Location>,
-			prepared: MockPrepared,
-			_id: &mut XcmHash,
-			_weight_credit: Weight,
-		) -> Outcome {
-			let message = prepared.0;
-			let o = match (message.0.len(), &message.0.first()) {
-				(1, Some(Transact { require_weight_at_most, .. })) =>
-					Outcome::Complete(*require_weight_at_most),
-				// use 1000 to decide that it's not supported.
-				_ => Outcome::Incomplete(Weight::from_parts(1, 1), XcmError::Unimplemented),
-			};
-			TRACE.with(|q| q.borrow_mut().push((message, o.clone())));
-			o
-		}
-
-		fn charge_fees(_location: impl Into<Location>, _fees: Assets) -> XcmResult {
-			Err(XcmError::Unimplemented)
-		}
-	}
-=======
 		/// The cleanup of remaining pallet storage started.
 		StartedCleanup,
 
 		/// Some debris was cleaned up.
 		CleanedSome { keys_removed: u32 },
->>>>>>> 0d3c67d9
 
 		/// The cleanup of remaining pallet storage completed.
 		Completed { error: bool },

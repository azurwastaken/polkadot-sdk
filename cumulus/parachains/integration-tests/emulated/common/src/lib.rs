// Copyright (C) Parity Technologies (UK) Ltd.
// SPDX-License-Identifier: Apache-2.0

// Licensed under the Apache License, Version 2.0 (the "License");
// you may not use this file except in compliance with the License.
// You may obtain a copy of the License at
//
// 	http://www.apache.org/licenses/LICENSE-2.0
//
// Unless required by applicable law or agreed to in writing, software
// distributed under the License is distributed on an "AS IS" BASIS,
// WITHOUT WARRANTIES OR CONDITIONS OF ANY KIND, either express or implied.
// See the License for the specific language governing permissions and
// limitations under the License.

pub mod constants;
pub mod impls;
pub mod xcm_helpers;

use constants::{
	accounts::{ALICE, BOB},
	asset_hub_rococo, asset_hub_westend, bridge_hub_rococo, penpal, rococo, westend,
};
use impls::{RococoWococoMessageHandler, WococoRococoMessageHandler};

// Substrate
use frame_support::traits::OnInitialize;

// Cumulus
use xcm_emulator::{
	decl_test_bridges, decl_test_networks, decl_test_parachains, decl_test_relay_chains,
	decl_test_sender_receiver_accounts_parameter_types, DefaultMessageProcessor,
};

decl_test_relay_chains! {
<<<<<<< HEAD
	#[api_version(6)]
=======
	#[api_version(5)]
	pub struct Polkadot {
		genesis = polkadot::genesis(),
		on_init = (),
		runtime = polkadot_runtime,
		core = {
			MessageProcessor: DefaultMessageProcessor<Polkadot>,
			SovereignAccountOf: polkadot_runtime::xcm_config::SovereignAccountOf,
		},
		pallets = {
			XcmPallet: polkadot_runtime::XcmPallet,
			Balances: polkadot_runtime::Balances,
			Hrmp: polkadot_runtime::Hrmp,
		}
	},
	#[api_version(5)]
	pub struct Kusama {
		genesis = kusama::genesis(),
		on_init = (),
		runtime = kusama_runtime,
		core = {
			MessageProcessor: DefaultMessageProcessor<Kusama>,
			SovereignAccountOf: kusama_runtime::xcm_config::SovereignAccountOf,
		},
		pallets = {
			XcmPallet: kusama_runtime::XcmPallet,
			Balances: kusama_runtime::Balances,
			Hrmp: kusama_runtime::Hrmp,
		}
	},
	#[api_version(7)]
>>>>>>> 14e5d233
	pub struct Westend {
		genesis = westend::genesis(),
		on_init = (),
		runtime = westend_runtime,
		core = {
			MessageProcessor: DefaultMessageProcessor<Westend>,
			SovereignAccountOf: westend_runtime::xcm_config::LocationConverter, //TODO: rename to SovereignAccountOf,
		},
		pallets = {
			XcmPallet: westend_runtime::XcmPallet,
			Sudo: westend_runtime::Sudo,
			Balances: westend_runtime::Balances,
		}
	},
	#[api_version(7)]
	pub struct Rococo {
		genesis = rococo::genesis(),
		on_init = (),
		runtime = rococo_runtime,
		core = {
			MessageProcessor: DefaultMessageProcessor<Rococo>,
			SovereignAccountOf: rococo_runtime::xcm_config::LocationConverter, //TODO: rename to SovereignAccountOf,
		},
		pallets = {
			XcmPallet: rococo_runtime::XcmPallet,
			Sudo: rococo_runtime::Sudo,
			Balances: rococo_runtime::Balances,
		}
	},
	#[api_version(7)]
	pub struct Wococo {
		genesis = rococo::genesis(),
		on_init = (),
		runtime = rococo_runtime,
		core = {
			MessageProcessor: DefaultMessageProcessor<Wococo>,
			SovereignAccountOf: rococo_runtime::xcm_config::LocationConverter, //TODO: rename to SovereignAccountOf,
		},
		pallets = {
			XcmPallet: rococo_runtime::XcmPallet,
			Sudo: rococo_runtime::Sudo,
			Balances: rococo_runtime::Balances,
		}
	}
}

decl_test_parachains! {
	// Westend Parachains
	pub struct AssetHubWestend {
		genesis = asset_hub_westend::genesis(),
		on_init = {
			asset_hub_westend_runtime::AuraExt::on_initialize(1);
		},
		runtime = asset_hub_westend_runtime,
		core = {
			XcmpMessageHandler: asset_hub_westend_runtime::XcmpQueue,
			DmpMessageHandler: asset_hub_westend_runtime::DmpQueue,
			LocationToAccountId: asset_hub_westend_runtime::xcm_config::LocationToAccountId,
			ParachainInfo: asset_hub_westend_runtime::ParachainInfo,
		},
		pallets = {
			PolkadotXcm: asset_hub_westend_runtime::PolkadotXcm,
			Balances: asset_hub_westend_runtime::Balances,
			Assets: asset_hub_westend_runtime::Assets,
			ForeignAssets: asset_hub_westend_runtime::ForeignAssets,
			PoolAssets: asset_hub_westend_runtime::PoolAssets,
			AssetConversion: asset_hub_westend_runtime::AssetConversion,
		}
	},
	pub struct PenpalWestendA {
		genesis = penpal::genesis(penpal::PARA_ID_A),
		on_init = {
			penpal_runtime::AuraExt::on_initialize(1);
		},
		runtime = penpal_runtime,
		core = {
			XcmpMessageHandler: penpal_runtime::XcmpQueue,
			DmpMessageHandler: penpal_runtime::DmpQueue,
			LocationToAccountId: penpal_runtime::xcm_config::LocationToAccountId,
			ParachainInfo: penpal_runtime::ParachainInfo,
		},
		pallets = {
			PolkadotXcm: penpal_runtime::PolkadotXcm,
			Assets: penpal_runtime::Assets,
		}
	},
	// Rococo Parachains
	pub struct BridgeHubRococo {
		genesis = bridge_hub_rococo::genesis(),
		on_init = {
			bridge_hub_rococo_runtime::AuraExt::on_initialize(1);
		},
		runtime = bridge_hub_rococo_runtime,
		core = {
			XcmpMessageHandler: bridge_hub_rococo_runtime::XcmpQueue,
			DmpMessageHandler: bridge_hub_rococo_runtime::DmpQueue,
			LocationToAccountId: bridge_hub_rococo_runtime::xcm_config::LocationToAccountId,
			ParachainInfo: bridge_hub_rococo_runtime::ParachainInfo,
		},
		pallets = {
			PolkadotXcm: bridge_hub_rococo_runtime::PolkadotXcm,
			Balances: bridge_hub_rococo_runtime::Balances,
		}
	},
	// AssetHubRococo (aka Rockmine/Rockmine2) mirrors AssetHubKusama
	pub struct AssetHubRococo {
		genesis = asset_hub_rococo::genesis(),
		on_init = {
			asset_hub_polkadot_runtime::AuraExt::on_initialize(1);
		},
		runtime = asset_hub_kusama_runtime,
		core = {
			XcmpMessageHandler: asset_hub_kusama_runtime::XcmpQueue,
			DmpMessageHandler: asset_hub_kusama_runtime::DmpQueue,
			LocationToAccountId: asset_hub_kusama_runtime::xcm_config::LocationToAccountId,
			ParachainInfo: asset_hub_kusama_runtime::ParachainInfo,
		},
		pallets = {
			PolkadotXcm: asset_hub_kusama_runtime::PolkadotXcm,
			Assets: asset_hub_kusama_runtime::Assets,
		}
	},
	// Wococo Parachains
	pub struct BridgeHubWococo {
		genesis = bridge_hub_rococo::genesis(),
		on_init = {
			bridge_hub_rococo_runtime::AuraExt::on_initialize(1);
		},
		runtime = bridge_hub_rococo_runtime,
		core = {
			XcmpMessageHandler: bridge_hub_rococo_runtime::XcmpQueue,
			DmpMessageHandler: bridge_hub_rococo_runtime::DmpQueue,
			LocationToAccountId: bridge_hub_rococo_runtime::xcm_config::LocationToAccountId,
			ParachainInfo: bridge_hub_rococo_runtime::ParachainInfo,
		},
		pallets = {
			PolkadotXcm: bridge_hub_rococo_runtime::PolkadotXcm,
		}
	},
	pub struct AssetHubWococo {
		genesis = asset_hub_westend::genesis(),
		on_init = {
			asset_hub_polkadot_runtime::AuraExt::on_initialize(1);
		},
		runtime = asset_hub_polkadot_runtime,
		core = {
			XcmpMessageHandler: asset_hub_polkadot_runtime::XcmpQueue,
			DmpMessageHandler: asset_hub_polkadot_runtime::DmpQueue,
			LocationToAccountId: asset_hub_polkadot_runtime::xcm_config::LocationToAccountId,
			ParachainInfo: asset_hub_polkadot_runtime::ParachainInfo,
		},
		pallets = {
			PolkadotXcm: asset_hub_polkadot_runtime::PolkadotXcm,
			Assets: asset_hub_polkadot_runtime::Assets,
		}
	},
	pub struct PenpalRococoA {
		genesis = penpal::genesis(penpal::PARA_ID_A),
		on_init = {
			penpal_runtime::AuraExt::on_initialize(1);
		},
		runtime = penpal_runtime,
		core = {
			XcmpMessageHandler: penpal_runtime::XcmpQueue,
			DmpMessageHandler: penpal_runtime::DmpQueue,
			LocationToAccountId: penpal_runtime::xcm_config::LocationToAccountId,
			ParachainInfo: penpal_runtime::ParachainInfo,
		},
		pallets = {
			PolkadotXcm: penpal_runtime::PolkadotXcm,
			Assets: penpal_runtime::Assets,
		}
	}
}

decl_test_networks! {
	pub struct WestendMockNet {
		relay_chain = Westend,
		parachains = vec![
			AssetHubWestend,
			PenpalWestendA,
		],
		bridge = ()
	},
	pub struct RococoMockNet {
		relay_chain = Rococo,
		parachains = vec![
			AssetHubRococo,
			BridgeHubRococo,
			PenpalRococoA,
		],
		bridge = RococoWococoMockBridge
	},
	pub struct WococoMockNet {
		relay_chain = Wococo,
		parachains = vec![
			AssetHubWococo,
			BridgeHubWococo,
		],
		bridge = WococoRococoMockBridge
	}
}

decl_test_bridges! {
	pub struct RococoWococoMockBridge {
		source = BridgeHubRococo,
		target = BridgeHubWococo,
		handler = RococoWococoMessageHandler
	},
	pub struct WococoRococoMockBridge {
		source = BridgeHubWococo,
		target = BridgeHubRococo,
		handler = WococoRococoMessageHandler
	}
	// TODO: uncomment when https://github.com/paritytech/cumulus/pull/2528 is merged
	// pub struct PolkadotKusamaMockBridge {
	// 	source = BridgeHubPolkadot,
	// 	target = BridgeHubKusama,
	//  handler = PolkadotKusamaMessageHandler
	// },
	// pub struct KusamaPolkadotMockBridge {
	// 	source = BridgeHubKusama,
	// 	target = BridgeHubPolkadot,
	// 	handler = KusamaPolkadotMessageHandler
	// }
}

// Westend implementation
impl_accounts_helpers_for_relay_chain!(Westend);
impl_assert_events_helpers_for_relay_chain!(Westend);

// Rococo implementation
impl_accounts_helpers_for_relay_chain!(Rococo);
impl_assert_events_helpers_for_relay_chain!(Rococo);

// Wococo implementation
impl_accounts_helpers_for_relay_chain!(Wococo);
impl_assert_events_helpers_for_relay_chain!(Wococo);

// AssetHubWestend implementation
impl_accounts_helpers_for_parachain!(AssetHubWestend);
impl_assets_helpers_for_parachain!(AssetHubWestend, Westend);
impl_assert_events_helpers_for_parachain!(AssetHubWestend);

// PenpalWestendA implementation
impl_assert_events_helpers_for_parachain!(PenpalWestendA);

// BridgeHubRococo implementation
impl_accounts_helpers_for_parachain!(BridgeHubRococo);
impl_assert_events_helpers_for_parachain!(BridgeHubRococo);

decl_test_sender_receiver_accounts_parameter_types! {
	// Relays
	Westend { sender: ALICE, receiver: BOB },
	Rococo { sender: ALICE, receiver: BOB },
	Wococo { sender: ALICE, receiver: BOB },
	// Asset Hubs
	AssetHubWestend { sender: ALICE, receiver: BOB },
	AssetHubRococo { sender: ALICE, receiver: BOB },
	AssetHubWococo { sender: ALICE, receiver: BOB },
	// Bridged Hubs
	BridgeHubRococo { sender: ALICE, receiver: BOB },
	BridgeHubWococo { sender: ALICE, receiver: BOB },
	// Penpals
	PenpalWestendA { sender: ALICE, receiver: BOB },
	PenpalRococoA { sender: ALICE, receiver: BOB }
}<|MERGE_RESOLUTION|>--- conflicted
+++ resolved
@@ -33,41 +33,7 @@
 };
 
 decl_test_relay_chains! {
-<<<<<<< HEAD
 	#[api_version(6)]
-=======
-	#[api_version(5)]
-	pub struct Polkadot {
-		genesis = polkadot::genesis(),
-		on_init = (),
-		runtime = polkadot_runtime,
-		core = {
-			MessageProcessor: DefaultMessageProcessor<Polkadot>,
-			SovereignAccountOf: polkadot_runtime::xcm_config::SovereignAccountOf,
-		},
-		pallets = {
-			XcmPallet: polkadot_runtime::XcmPallet,
-			Balances: polkadot_runtime::Balances,
-			Hrmp: polkadot_runtime::Hrmp,
-		}
-	},
-	#[api_version(5)]
-	pub struct Kusama {
-		genesis = kusama::genesis(),
-		on_init = (),
-		runtime = kusama_runtime,
-		core = {
-			MessageProcessor: DefaultMessageProcessor<Kusama>,
-			SovereignAccountOf: kusama_runtime::xcm_config::SovereignAccountOf,
-		},
-		pallets = {
-			XcmPallet: kusama_runtime::XcmPallet,
-			Balances: kusama_runtime::Balances,
-			Hrmp: kusama_runtime::Hrmp,
-		}
-	},
-	#[api_version(7)]
->>>>>>> 14e5d233
 	pub struct Westend {
 		genesis = westend::genesis(),
 		on_init = (),

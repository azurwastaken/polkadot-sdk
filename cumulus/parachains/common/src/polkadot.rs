--- conflicted
+++ resolved
@@ -28,14 +28,11 @@
 	/// Ambassador Referenda pallet ID.
 	/// Used as a temporary place to deposit a slashed imbalance before teleporting to the Treasury.
 	pub const AMBASSADOR_REFERENDA_PALLET_ID: PalletId = PalletId(*b"py/amref");
-<<<<<<< HEAD
 	/// Identity pallet ID.
 	/// Used as a temporary place to deposit a slashed imbalance before teleporting to the Treasury.
 	pub const IDENTITY_PALLET_ID: PalletId = PalletId(*b"py/ident");
-=======
 	/// Fellowship treasury pallet ID
 	pub const FELLOWSHIP_TREASURY_PALLET_ID: PalletId = PalletId(*b"py/feltr");
->>>>>>> c1a5fac2
 }
 
 /// Consensus-related.

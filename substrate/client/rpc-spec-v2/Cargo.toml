[package]
name = "sc-rpc-spec-v2"
version = "0.10.0-dev"
authors.workspace = true
edition.workspace = true
license = "GPL-3.0-or-later WITH Classpath-exception-2.0"
homepage = "https://substrate.io"
repository.workspace = true
description = "Substrate RPC interface v2."
readme = "README.md"

[lints]
workspace = true

[package.metadata.docs.rs]
targets = ["x86_64-unknown-linux-gnu"]

[dependencies]
<<<<<<< HEAD
jsonrpsee = { version = "0.21", features = ["client-core", "macros", "server"] }
=======
jsonrpsee = { version = "0.20.3", features = ["client-core", "macros", "server"] }
>>>>>>> a817d310
# Internal chain structures for "chain_spec".
sc-chain-spec = { path = "../chain-spec" }
# Pool for submitting extrinsics required by "transaction"
sc-transaction-pool-api = { path = "../transaction-pool/api" }
sp-core = { path = "../../primitives/core" }
sp-runtime = { path = "../../primitives/runtime" }
sp-api = { path = "../../primitives/api" }
sp-rpc = { path = "../../primitives/rpc" }
sp-blockchain = { path = "../../primitives/blockchain" }
sp-version = { path = "../../primitives/version" }
sc-client-api = { path = "../api" }
sc-utils = { path = "../utils" }
sc-rpc = { path = "../rpc" }
codec = { package = "parity-scale-codec", version = "3.6.1" }
thiserror = "1.0"
serde = "1.0"
hex = "0.4"
futures = "0.3.21"
parking_lot = "0.12.1"
tokio-stream = { version = "0.1.14", features = ["sync"] }
tokio = { version = "1.22.0", features = ["sync"] }
array-bytes = "6.1"
log = "0.4.17"
futures-util = { version = "0.3.30", default-features = false }

[dev-dependencies]
serde_json = "1.0.111"
tokio = { version = "1.22.0", features = ["macros"] }
substrate-test-runtime-client = { path = "../../test-utils/runtime/client" }
substrate-test-runtime = { path = "../../test-utils/runtime" }
sp-consensus = { path = "../../primitives/consensus/common" }
sp-externalities = { path = "../../primitives/externalities" }
sp-maybe-compressed-blob = { path = "../../primitives/maybe-compressed-blob" }
sc-block-builder = { path = "../block-builder" }
sc-service = { path = "../service", features = ["test-helpers"] }
assert_matches = "1.3.0"
pretty_assertions = "1.2.1"<|MERGE_RESOLUTION|>--- conflicted
+++ resolved
@@ -16,11 +16,7 @@
 targets = ["x86_64-unknown-linux-gnu"]
 
 [dependencies]
-<<<<<<< HEAD
 jsonrpsee = { version = "0.21", features = ["client-core", "macros", "server"] }
-=======
-jsonrpsee = { version = "0.20.3", features = ["client-core", "macros", "server"] }
->>>>>>> a817d310
 # Internal chain structures for "chain_spec".
 sc-chain-spec = { path = "../chain-spec" }
 # Pool for submitting extrinsics required by "transaction"

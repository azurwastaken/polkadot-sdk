// This file is part of Substrate.

// Copyright (C) Parity Technologies (UK) Ltd.
// SPDX-License-Identifier: Apache-2.0

// Licensed under the Apache License, Version 2.0 (the "License");
// you may not use this file except in compliance with the License.
// You may obtain a copy of the License at
//
// 	http://www.apache.org/licenses/LICENSE-2.0
//
// Unless required by applicable law or agreed to in writing, software
// distributed under the License is distributed on an "AS IS" BASIS,
// WITHOUT WARRANTIES OR CONDITIONS OF ANY KIND, either express or implied.
// See the License for the specific language governing permissions and
// limitations under the License.

//! Test utilities

pub use sp_core::H256;
use sp_runtime::traits::Hash;
pub use sp_runtime::{
	traits::{BlakeTwo256, IdentityLookup},
	BuildStorage,
};
use sp_std::convert::{TryFrom, TryInto};

pub use frame_support::{
	assert_noop, assert_ok, derive_impl, ord_parameter_types, parameter_types,
	traits::{EitherOfDiverse, SortedMembers},
	BoundedVec,
};
use frame_system::{EnsureRoot, EnsureSignedBy};
use pallet_identity::{Data, IdentityInfo, Judgement};

pub use crate as pallet_alliance;

use super::*;

type BlockNumber = u64;
type AccountId = u64;

parameter_types! {
	pub const BlockHashCount: BlockNumber = 250;
	pub BlockWeights: frame_system::limits::BlockWeights =
		frame_system::limits::BlockWeights::simple_max(Weight::MAX);
}

#[derive_impl(frame_system::config_preludes::TestDefaultConfig as frame_system::DefaultConfig)]
impl frame_system::Config for Test {
<<<<<<< HEAD
	type BaseCallFilter = frame_support::traits::Everything;
	type BlockWeights = BlockWeights;
	type BlockLength = ();
	type RuntimeOrigin = RuntimeOrigin;
	type RuntimeCall = RuntimeCall;
	type RuntimeTask = RuntimeTask;
	type Nonce = u64;
	type Hash = H256;
	type Hashing = BlakeTwo256;
	type AccountId = AccountId;
	type Lookup = IdentityLookup<Self::AccountId>;
=======
>>>>>>> 86955eef
	type Block = Block;
	type AccountData = pallet_balances::AccountData<AccountId>;
}

parameter_types! {
	pub const ExistentialDeposit: u64 = 1;
	pub const MaxLocks: u32 = 10;
}
impl pallet_balances::Config for Test {
	type Balance = u64;
	type DustRemoval = ();
	type RuntimeEvent = RuntimeEvent;
	type RuntimeTask = RuntimeTask;
	type ExistentialDeposit = ExistentialDeposit;
	type AccountStore = System;
	type WeightInfo = ();
	type MaxLocks = MaxLocks;
	type MaxReserves = ();
	type ReserveIdentifier = [u8; 8];
	type FreezeIdentifier = ();
	type MaxFreezes = ();
	type RuntimeHoldReason = ();
	type MaxHolds = ();
}

const MOTION_DURATION_IN_BLOCKS: BlockNumber = 3;

parameter_types! {
	pub const MotionDuration: BlockNumber = MOTION_DURATION_IN_BLOCKS;
	pub const MaxProposals: u32 = 100;
	pub const MaxMembers: u32 = 100;
	pub MaxProposalWeight: Weight = sp_runtime::Perbill::from_percent(50) * BlockWeights::get().max_block;
}
type AllianceCollective = pallet_collective::Instance1;
impl pallet_collective::Config<AllianceCollective> for Test {
	type RuntimeOrigin = RuntimeOrigin;
	type Proposal = RuntimeCall;
	type RuntimeEvent = RuntimeEvent;
	type MotionDuration = MotionDuration;
	type MaxProposals = MaxProposals;
	type MaxMembers = MaxMembers;
	type DefaultVote = pallet_collective::PrimeDefaultVote;
	type WeightInfo = ();
	type SetMembersOrigin = EnsureRoot<Self::AccountId>;
	type MaxProposalWeight = MaxProposalWeight;
}

parameter_types! {
	pub const BasicDeposit: u64 = 10;
	pub const FieldDeposit: u64 = 10;
	pub const SubAccountDeposit: u64 = 10;
	pub const MaxSubAccounts: u32 = 2;
	pub const MaxAdditionalFields: u32 = 2;
	pub const MaxRegistrars: u32 = 20;
}
ord_parameter_types! {
	pub const One: u64 = 1;
	pub const Two: u64 = 2;
	pub const Three: u64 = 3;
	pub const Four: u64 = 4;
	pub const Five: u64 = 5;
}
type EnsureOneOrRoot = EitherOfDiverse<EnsureRoot<AccountId>, EnsureSignedBy<One, AccountId>>;
type EnsureTwoOrRoot = EitherOfDiverse<EnsureRoot<AccountId>, EnsureSignedBy<Two, AccountId>>;

impl pallet_identity::Config for Test {
	type RuntimeEvent = RuntimeEvent;
	type Currency = Balances;
	type BasicDeposit = BasicDeposit;
	type FieldDeposit = FieldDeposit;
	type SubAccountDeposit = SubAccountDeposit;
	type MaxSubAccounts = MaxSubAccounts;
	type MaxAdditionalFields = MaxAdditionalFields;
	type MaxRegistrars = MaxRegistrars;
	type Slashed = ();
	type RegistrarOrigin = EnsureOneOrRoot;
	type ForceOrigin = EnsureTwoOrRoot;
	type WeightInfo = ();
}

pub struct AllianceIdentityVerifier;
impl IdentityVerifier<AccountId> for AllianceIdentityVerifier {
	fn has_identity(who: &AccountId, fields: u64) -> bool {
		Identity::has_identity(who, fields)
	}

	fn has_good_judgement(who: &AccountId) -> bool {
		if let Some(judgements) =
			Identity::identity(who).map(|registration| registration.judgements)
		{
			judgements
				.iter()
				.any(|(_, j)| matches!(j, Judgement::KnownGood | Judgement::Reasonable))
		} else {
			false
		}
	}

	fn super_account_id(who: &AccountId) -> Option<AccountId> {
		Identity::super_of(who).map(|parent| parent.0)
	}
}

pub struct AllianceProposalProvider;
impl ProposalProvider<AccountId, H256, RuntimeCall> for AllianceProposalProvider {
	fn propose_proposal(
		who: AccountId,
		threshold: u32,
		proposal: Box<RuntimeCall>,
		length_bound: u32,
	) -> Result<(u32, u32), DispatchError> {
		AllianceMotion::do_propose_proposed(who, threshold, proposal, length_bound)
	}

	fn vote_proposal(
		who: AccountId,
		proposal: H256,
		index: ProposalIndex,
		approve: bool,
	) -> Result<bool, DispatchError> {
		AllianceMotion::do_vote(who, proposal, index, approve)
	}

	fn close_proposal(
		proposal_hash: H256,
		proposal_index: ProposalIndex,
		proposal_weight_bound: Weight,
		length_bound: u32,
	) -> DispatchResultWithPostInfo {
		AllianceMotion::do_close(proposal_hash, proposal_index, proposal_weight_bound, length_bound)
	}

	fn proposal_of(proposal_hash: H256) -> Option<RuntimeCall> {
		AllianceMotion::proposal_of(proposal_hash)
	}
}

parameter_types! {
	pub const MaxFellows: u32 = MaxMembers::get();
	pub const MaxAllies: u32 = 100;
	pub const AllyDeposit: u64 = 25;
	pub const RetirementPeriod: BlockNumber = MOTION_DURATION_IN_BLOCKS + 1;
}
impl Config for Test {
	type RuntimeEvent = RuntimeEvent;
	type Proposal = RuntimeCall;
	type AdminOrigin = EnsureSignedBy<One, AccountId>;
	type MembershipManager = EnsureSignedBy<Two, AccountId>;
	type AnnouncementOrigin = EnsureSignedBy<Three, AccountId>;
	type Currency = Balances;
	type Slashed = ();
	type InitializeMembers = AllianceMotion;
	type MembershipChanged = AllianceMotion;
	#[cfg(not(feature = "runtime-benchmarks"))]
	type IdentityVerifier = AllianceIdentityVerifier;
	#[cfg(feature = "runtime-benchmarks")]
	type IdentityVerifier = ();
	type ProposalProvider = AllianceProposalProvider;
	type MaxProposals = MaxProposals;
	type MaxFellows = MaxFellows;
	type MaxAllies = MaxAllies;
	type MaxUnscrupulousItems = ConstU32<100>;
	type MaxWebsiteUrlLength = ConstU32<255>;
	type MaxAnnouncementsCount = ConstU32<100>;
	type MaxMembersCount = MaxMembers;
	type AllyDeposit = AllyDeposit;
	type WeightInfo = ();
	type RetirementPeriod = RetirementPeriod;
}

type Block = frame_system::mocking::MockBlock<Test>;

frame_support::construct_runtime!(
	pub enum Test
	{
		System: frame_system,
		Balances: pallet_balances,
		Identity: pallet_identity,
		AllianceMotion: pallet_collective::<Instance1>,
		Alliance: pallet_alliance,
	}
);

pub fn new_test_ext() -> sp_io::TestExternalities {
	let mut t = frame_system::GenesisConfig::<Test>::default().build_storage().unwrap();

	pallet_balances::GenesisConfig::<Test> {
		balances: vec![
			(1, 50),
			(2, 50),
			(3, 50),
			(4, 50),
			(5, 30),
			(6, 50),
			(7, 50),
			(8, 50),
			(9, 50),
		],
	}
	.assimilate_storage(&mut t)
	.unwrap();

	pallet_alliance::GenesisConfig::<Test> {
		fellows: vec![],
		allies: vec![],
		phantom: Default::default(),
	}
	.assimilate_storage(&mut t)
	.unwrap();

	let mut ext = sp_io::TestExternalities::new(t);
	ext.execute_with(|| {
		assert_ok!(Identity::add_registrar(RuntimeOrigin::signed(1), 1));

		let info = IdentityInfo {
			additional: BoundedVec::default(),
			display: Data::Raw(b"name".to_vec().try_into().unwrap()),
			legal: Data::default(),
			web: Data::Raw(b"website".to_vec().try_into().unwrap()),
			riot: Data::default(),
			email: Data::default(),
			pgp_fingerprint: None,
			image: Data::default(),
			twitter: Data::default(),
		};
		assert_ok!(Identity::set_identity(RuntimeOrigin::signed(1), Box::new(info.clone())));
		assert_ok!(Identity::provide_judgement(
			RuntimeOrigin::signed(1),
			0,
			1,
			Judgement::KnownGood,
			BlakeTwo256::hash_of(&info)
		));
		assert_ok!(Identity::set_identity(RuntimeOrigin::signed(2), Box::new(info.clone())));
		assert_ok!(Identity::provide_judgement(
			RuntimeOrigin::signed(1),
			0,
			2,
			Judgement::KnownGood,
			BlakeTwo256::hash_of(&info)
		));
		assert_ok!(Identity::set_identity(RuntimeOrigin::signed(3), Box::new(info.clone())));
		assert_ok!(Identity::provide_judgement(
			RuntimeOrigin::signed(1),
			0,
			3,
			Judgement::KnownGood,
			BlakeTwo256::hash_of(&info)
		));
		assert_ok!(Identity::set_identity(RuntimeOrigin::signed(4), Box::new(info.clone())));
		assert_ok!(Identity::provide_judgement(
			RuntimeOrigin::signed(1),
			0,
			4,
			Judgement::KnownGood,
			BlakeTwo256::hash_of(&info)
		));
		assert_ok!(Identity::set_identity(RuntimeOrigin::signed(5), Box::new(info.clone())));
		assert_ok!(Identity::provide_judgement(
			RuntimeOrigin::signed(1),
			0,
			5,
			Judgement::KnownGood,
			BlakeTwo256::hash_of(&info)
		));
		assert_ok!(Identity::set_identity(RuntimeOrigin::signed(6), Box::new(info.clone())));
		assert_ok!(Identity::set_identity(RuntimeOrigin::signed(8), Box::new(info.clone())));
		assert_ok!(Identity::provide_judgement(
			RuntimeOrigin::signed(1),
			0,
			8,
			Judgement::KnownGood,
			BlakeTwo256::hash_of(&info)
		));
		assert_ok!(Identity::set_identity(RuntimeOrigin::signed(9), Box::new(info.clone())));
		assert_ok!(Identity::provide_judgement(
			RuntimeOrigin::signed(1),
			0,
			9,
			Judgement::KnownGood,
			BlakeTwo256::hash_of(&info)
		));

		// Joining before init should fail.
		assert_noop!(
			Alliance::join_alliance(RuntimeOrigin::signed(1)),
			Error::<Test, ()>::AllianceNotYetInitialized
		);

		assert_ok!(Alliance::init_members(RuntimeOrigin::root(), vec![1, 2, 3], vec![]));

		System::set_block_number(1);
	});
	ext
}

#[cfg(feature = "runtime-benchmarks")]
pub fn new_bench_ext() -> sp_io::TestExternalities {
	RuntimeGenesisConfig::default().build_storage().unwrap().into()
}

pub fn test_cid() -> Cid {
	let result = sp_core_hashing::sha2_256(b"hello world");
	Cid::new_v0(result)
}

pub fn make_remark_proposal(value: u64) -> (RuntimeCall, u32, H256) {
	make_proposal(RuntimeCall::System(frame_system::Call::remark { remark: value.encode() }))
}

pub fn make_kick_member_proposal(who: AccountId) -> (RuntimeCall, u32, H256) {
	make_proposal(RuntimeCall::Alliance(pallet_alliance::Call::kick_member { who }))
}

pub fn make_proposal(proposal: RuntimeCall) -> (RuntimeCall, u32, H256) {
	let len: u32 = proposal.using_encoded(|p| p.len() as u32);
	let hash = BlakeTwo256::hash_of(&proposal);
	(proposal, len, hash)
}

pub fn is_fellow(who: &AccountId) -> bool {
	Alliance::is_member_of(who, MemberRole::Fellow)
}<|MERGE_RESOLUTION|>--- conflicted
+++ resolved
@@ -48,20 +48,6 @@
 
 #[derive_impl(frame_system::config_preludes::TestDefaultConfig as frame_system::DefaultConfig)]
 impl frame_system::Config for Test {
-<<<<<<< HEAD
-	type BaseCallFilter = frame_support::traits::Everything;
-	type BlockWeights = BlockWeights;
-	type BlockLength = ();
-	type RuntimeOrigin = RuntimeOrigin;
-	type RuntimeCall = RuntimeCall;
-	type RuntimeTask = RuntimeTask;
-	type Nonce = u64;
-	type Hash = H256;
-	type Hashing = BlakeTwo256;
-	type AccountId = AccountId;
-	type Lookup = IdentityLookup<Self::AccountId>;
-=======
->>>>>>> 86955eef
 	type Block = Block;
 	type AccountData = pallet_balances::AccountData<AccountId>;
 }

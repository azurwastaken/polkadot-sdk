// This file is part of Substrate.

// Copyright (C) Parity Technologies (UK) Ltd.
// SPDX-License-Identifier: Apache-2.0

// Licensed under the Apache License, Version 2.0 (the "License");
// you may not use this file except in compliance with the License.
// You may obtain a copy of the License at
//
// 	http://www.apache.org/licenses/LICENSE-2.0
//
// Unless required by applicable law or agreed to in writing, software
// distributed under the License is distributed on an "AS IS" BASIS,
// WITHOUT WARRANTIES OR CONDITIONS OF ANY KIND, either express or implied.
// See the License for the specific language governing permissions and
// limitations under the License.

//! Staking FRAME Pallet.

use codec::Codec;
use frame_election_provider_support::{
	ElectionProvider, ElectionProviderBase, SortedListProvider, VoteWeight,
};
use frame_support::{
	pallet_prelude::*,
	traits::{
		Currency, Defensive, DefensiveSaturating, EnsureOrigin, EstimateNextNewSession, Get,
		LockableCurrency, OnUnbalanced, UnixTime,
	},
	weights::Weight,
	BoundedVec,
};
use frame_system::{ensure_root, ensure_signed, pallet_prelude::*};
use sp_runtime::{
	traits::{CheckedSub, SaturatedConversion, StaticLookup, Zero},
	ArithmeticError, Perbill, Percent,
};

use sp_staking::{
	EraIndex, Page, SessionIndex,
	StakingAccount::{self, Controller, Stash},
};
use sp_std::prelude::*;

mod impls;

pub use impls::*;

use crate::{
	slashing, weights::WeightInfo, AccountIdLookupOf, ActiveEraInfo, BalanceOf, EraPayout,
	EraRewardPoints, Exposure, ExposurePage, Forcing, MaxNominationsOf, NegativeImbalanceOf,
	Nominations, NominationsQuota, PositiveImbalanceOf, RewardDestination, SessionInterface,
	StakingLedger, UnappliedSlash, UnlockChunk, ValidatorPrefs,
};

// The speculative number of spans are used as an input of the weight annotation of
// [`Call::unbond`], as the post dipatch weight may depend on the number of slashing span on the
// account which is not provided as an input. The value set should be conservative but sensible.
pub(crate) const SPECULATIVE_NUM_SPANS: u32 = 32;

#[frame_support::pallet]
pub mod pallet {
	use frame_election_provider_support::ElectionDataProvider;

	use crate::{BenchmarkingConfig, PagedExposureMetadata};

	use super::*;

	/// The current storage version.
	const STORAGE_VERSION: StorageVersion = StorageVersion::new(14);

	#[pallet::pallet]
	#[pallet::storage_version(STORAGE_VERSION)]
	pub struct Pallet<T>(_);

	/// Possible operations on the configuration values of this pallet.
	#[derive(TypeInfo, Debug, Clone, Encode, Decode, PartialEq)]
	pub enum ConfigOp<T: Default + Codec> {
		/// Don't change.
		Noop,
		/// Set the given value.
		Set(T),
		/// Remove from storage.
		Remove,
	}

	#[pallet::config]
	pub trait Config: frame_system::Config {
		/// The staking balance.
		type Currency: LockableCurrency<
			Self::AccountId,
			Moment = BlockNumberFor<Self>,
			Balance = Self::CurrencyBalance,
		>;
		/// Just the `Currency::Balance` type; we have this item to allow us to constrain it to
		/// `From<u64>`.
		type CurrencyBalance: sp_runtime::traits::AtLeast32BitUnsigned
			+ codec::FullCodec
			+ Copy
			+ MaybeSerializeDeserialize
			+ sp_std::fmt::Debug
			+ Default
			+ From<u64>
			+ TypeInfo
			+ MaxEncodedLen;
		/// Time used for computing era duration.
		///
		/// It is guaranteed to start being called from the first `on_finalize`. Thus value at
		/// genesis is not used.
		type UnixTime: UnixTime;

		/// Convert a balance into a number used for election calculation. This must fit into a
		/// `u64` but is allowed to be sensibly lossy. The `u64` is used to communicate with the
		/// [`frame_election_provider_support`] crate which accepts u64 numbers and does operations
		/// in 128.
		/// Consequently, the backward convert is used convert the u128s from sp-elections back to a
		/// [`BalanceOf`].
		type CurrencyToVote: sp_staking::currency_to_vote::CurrencyToVote<BalanceOf<Self>>;

		/// Something that provides the election functionality.
		type ElectionProvider: ElectionProvider<
			AccountId = Self::AccountId,
			BlockNumber = BlockNumberFor<Self>,
			// we only accept an election provider that has staking as data provider.
			DataProvider = Pallet<Self>,
		>;
		/// Something that provides the election functionality at genesis.
		type GenesisElectionProvider: ElectionProvider<
			AccountId = Self::AccountId,
			BlockNumber = BlockNumberFor<Self>,
			DataProvider = Pallet<Self>,
		>;

		/// Something that defines the maximum number of nominations per nominator.
		type NominationsQuota: NominationsQuota<BalanceOf<Self>>;

		/// Number of eras to keep in history.
		///
		/// Following information is kept for eras in `[current_era -
		/// HistoryDepth, current_era]`: `ErasStakers`, `ErasStakersClipped`,
		/// `ErasValidatorPrefs`, `ErasValidatorReward`, `ErasRewardPoints`,
		/// `ErasTotalStake`, `ErasStartSessionIndex`, `ClaimedRewards`, `ErasStakersPaged`,
		/// `ErasStakersOverview`.
		///
		/// Must be more than the number of eras delayed by session.
		/// I.e. active era must always be in history. I.e. `active_era >
		/// current_era - history_depth` must be guaranteed.
		///
		/// If migrating an existing pallet from storage value to config value,
		/// this should be set to same value or greater as in storage.
		///
		/// Note: `HistoryDepth` is used as the upper bound for the `BoundedVec`
		/// item `StakingLedger.legacy_claimed_rewards`. Setting this value lower than
		/// the existing value can lead to inconsistencies in the
		/// `StakingLedger` and will need to be handled properly in a migration.
		/// The test `reducing_history_depth_abrupt` shows this effect.
		#[pallet::constant]
		type HistoryDepth: Get<u32>;

		/// Tokens have been minted and are unused for validator-reward.
		/// See [Era payout](./index.html#era-payout).
		type RewardRemainder: OnUnbalanced<NegativeImbalanceOf<Self>>;

		/// The overarching event type.
		type RuntimeEvent: From<Event<Self>> + IsType<<Self as frame_system::Config>::RuntimeEvent>;

		/// Handler for the unbalanced reduction when slashing a staker.
		type Slash: OnUnbalanced<NegativeImbalanceOf<Self>>;

		/// Handler for the unbalanced increment when rewarding a staker.
		/// NOTE: in most cases, the implementation of `OnUnbalanced` should modify the total
		/// issuance.
		type Reward: OnUnbalanced<PositiveImbalanceOf<Self>>;

		/// Number of sessions per era.
		#[pallet::constant]
		type SessionsPerEra: Get<SessionIndex>;

		/// Number of eras that staked funds must remain bonded for.
		#[pallet::constant]
		type BondingDuration: Get<EraIndex>;

		/// Number of eras that slashes are deferred by, after computation.
		///
		/// This should be less than the bonding duration. Set to 0 if slashes
		/// should be applied immediately, without opportunity for intervention.
		#[pallet::constant]
		type SlashDeferDuration: Get<EraIndex>;

		/// The origin which can manage less critical staking parameters that does not require root.
		///
		/// Supported actions: (1) cancel deferred slash, (2) set minimum commission.
		type AdminOrigin: EnsureOrigin<Self::RuntimeOrigin>;

		/// Interface for interacting with a session pallet.
		type SessionInterface: SessionInterface<Self::AccountId>;

		/// The payout for validators and the system for the current era.
		/// See [Era payout](./index.html#era-payout).
		type EraPayout: EraPayout<BalanceOf<Self>>;

		/// Something that can estimate the next session change, accurately or as a best effort
		/// guess.
		type NextNewSession: EstimateNextNewSession<BlockNumberFor<Self>>;

		/// The maximum size of each `T::ExposurePage`.
		///
		/// An `ExposurePage` is weakly bounded to a maximum of `MaxExposurePageSize`
		/// nominators.
		///
		/// For older non-paged exposure, a reward payout was restricted to the top
		/// `MaxExposurePageSize` nominators. This is to limit the i/o cost for the
		/// nominator payout.
		///
		/// Note: `MaxExposurePageSize` is used to bound `ClaimedRewards` and is unsafe to reduce
		/// without handling it in a migration.
		#[pallet::constant]
		type MaxExposurePageSize: Get<u32>;

		/// The fraction of the validator set that is safe to be offending.
		/// After the threshold is reached a new era will be forced.
		type OffendingValidatorsThreshold: Get<Perbill>;

		/// Something that provides a best-effort sorted list of voters aka electing nominators,
		/// used for NPoS election.
		///
		/// The changes to nominators are reported to this. Moreover, each validator's self-vote is
		/// also reported as one independent vote.
		///
		/// To keep the load off the chain as much as possible, changes made to the staked amount
		/// via rewards and slashes are not reported and thus need to be manually fixed by the
		/// staker. In case of `bags-list`, this always means using `rebag` and `putInFrontOf`.
		///
		/// Invariant: what comes out of this list will always be a nominator.
		type VoterList: SortedListProvider<Self::AccountId, Score = VoteWeight>;

		/// WIP: This is a noop as of now, the actual business logic that's described below is going
		/// to be introduced in a follow-up PR.
		///
		/// Something that provides a best-effort sorted list of targets aka electable validators,
		/// used for NPoS election.
		///
		/// The changes to the approval stake of each validator are reported to this. This means any
		/// change to:
		/// 1. The stake of any validator or nominator.
		/// 2. The targets of any nominator
		/// 3. The role of any staker (e.g. validator -> chilled, nominator -> validator, etc)
		///
		/// Unlike `VoterList`, the values in this list are always kept up to date with reward and
		/// slash as well, and thus represent the accurate approval stake of all account being
		/// nominated by nominators.
		///
		/// Note that while at the time of nomination, all targets are checked to be real
		/// validators, they can chill at any point, and their approval stakes will still be
		/// recorded. This implies that what comes out of iterating this list MIGHT NOT BE AN ACTIVE
		/// VALIDATOR.
		type TargetList: SortedListProvider<Self::AccountId, Score = BalanceOf<Self>>;

		/// The maximum number of `unlocking` chunks a [`StakingLedger`] can
		/// have. Effectively determines how many unique eras a staker may be
		/// unbonding in.
		///
		/// Note: `MaxUnlockingChunks` is used as the upper bound for the
		/// `BoundedVec` item `StakingLedger.unlocking`. Setting this value
		/// lower than the existing value can lead to inconsistencies in the
		/// `StakingLedger` and will need to be handled properly in a runtime
		/// migration. The test `reducing_max_unlocking_chunks_abrupt` shows
		/// this effect.
		#[pallet::constant]
		type MaxUnlockingChunks: Get<u32>;

		/// The maximum amount of controller accounts that can be deprecated in one call.
		type MaxControllersInDeprecationBatch: Get<u32>;

		/// Something that listens to staking updates and performs actions based on the data it
		/// receives.
		///
		/// WARNING: this only reports slashing events for the time being.
		type EventListeners: sp_staking::OnStakingUpdate<Self::AccountId, BalanceOf<Self>>;

		/// Some parameters of the benchmarking.
		type BenchmarkingConfig: BenchmarkingConfig;

		/// Weight information for extrinsics in this pallet.
		type WeightInfo: WeightInfo;
	}

	/// The ideal number of active validators.
	#[pallet::storage]
	#[pallet::getter(fn validator_count)]
	pub type ValidatorCount<T> = StorageValue<_, u32, ValueQuery>;

	/// Minimum number of staking participants before emergency conditions are imposed.
	#[pallet::storage]
	#[pallet::getter(fn minimum_validator_count)]
	pub type MinimumValidatorCount<T> = StorageValue<_, u32, ValueQuery>;

	/// Any validators that may never be slashed or forcibly kicked. It's a Vec since they're
	/// easy to initialize and the performance hit is minimal (we expect no more than four
	/// invulnerables) and restricted to testnets.
	#[pallet::storage]
	#[pallet::getter(fn invulnerables)]
	#[pallet::unbounded]
	pub type Invulnerables<T: Config> = StorageValue<_, Vec<T::AccountId>, ValueQuery>;

	/// Map from all locked "stash" accounts to the controller account.
	///
	/// TWOX-NOTE: SAFE since `AccountId` is a secure hash.
	#[pallet::storage]
	pub type Bonded<T: Config> = StorageMap<_, Twox64Concat, T::AccountId, T::AccountId>;

	/// The minimum active bond to become and maintain the role of a nominator.
	#[pallet::storage]
	pub type MinNominatorBond<T: Config> = StorageValue<_, BalanceOf<T>, ValueQuery>;

	/// The minimum active bond to become and maintain the role of a validator.
	#[pallet::storage]
	pub type MinValidatorBond<T: Config> = StorageValue<_, BalanceOf<T>, ValueQuery>;

	/// The minimum active nominator stake of the last successful election.
	#[pallet::storage]
	pub type MinimumActiveStake<T> = StorageValue<_, BalanceOf<T>, ValueQuery>;

	/// The minimum amount of commission that validators can set.
	///
	/// If set to `0`, no limit exists.
	#[pallet::storage]
	pub type MinCommission<T: Config> = StorageValue<_, Perbill, ValueQuery>;

	/// Map from all (unlocked) "controller" accounts to the info regarding the staking.
	///
	/// Note: All the reads and mutations to this storage *MUST* be done through the methods exposed
	/// by [`StakingLedger`] to ensure data and lock consistency.
	#[pallet::storage]
	pub type Ledger<T: Config> = StorageMap<_, Blake2_128Concat, T::AccountId, StakingLedger<T>>;

	/// Where the reward payment should be made. Keyed by stash.
	///
	/// TWOX-NOTE: SAFE since `AccountId` is a secure hash.
	#[pallet::storage]
	pub type Payee<T: Config> =
		StorageMap<_, Twox64Concat, T::AccountId, RewardDestination<T::AccountId>, ValueQuery>;

	/// The map from (wannabe) validator stash key to the preferences of that validator.
	///
	/// TWOX-NOTE: SAFE since `AccountId` is a secure hash.
	#[pallet::storage]
	#[pallet::getter(fn validators)]
	pub type Validators<T: Config> =
		CountedStorageMap<_, Twox64Concat, T::AccountId, ValidatorPrefs, ValueQuery>;

	/// The maximum validator count before we stop allowing new validators to join.
	///
	/// When this value is not set, no limits are enforced.
	#[pallet::storage]
	pub type MaxValidatorsCount<T> = StorageValue<_, u32, OptionQuery>;

	/// The map from nominator stash key to their nomination preferences, namely the validators that
	/// they wish to support.
	///
	/// Note that the keys of this storage map might become non-decodable in case the
	/// account's [`NominationsQuota::MaxNominations`] configuration is decreased.
	/// In this rare case, these nominators
	/// are still existent in storage, their key is correct and retrievable (i.e. `contains_key`
	/// indicates that they exist), but their value cannot be decoded. Therefore, the non-decodable
	/// nominators will effectively not-exist, until they re-submit their preferences such that it
	/// is within the bounds of the newly set `Config::MaxNominations`.
	///
	/// This implies that `::iter_keys().count()` and `::iter().count()` might return different
	/// values for this map. Moreover, the main `::count()` is aligned with the former, namely the
	/// number of keys that exist.
	///
	/// Lastly, if any of the nominators become non-decodable, they can be chilled immediately via
	/// [`Call::chill_other`] dispatchable by anyone.
	///
	/// TWOX-NOTE: SAFE since `AccountId` is a secure hash.
	#[pallet::storage]
	#[pallet::getter(fn nominators)]
	pub type Nominators<T: Config> =
		CountedStorageMap<_, Twox64Concat, T::AccountId, Nominations<T>>;

	/// The maximum nominator count before we stop allowing new validators to join.
	///
	/// When this value is not set, no limits are enforced.
	#[pallet::storage]
	pub type MaxNominatorsCount<T> = StorageValue<_, u32, OptionQuery>;

	/// The current era index.
	///
	/// This is the latest planned era, depending on how the Session pallet queues the validator
	/// set, it might be active or not.
	#[pallet::storage]
	#[pallet::getter(fn current_era)]
	pub type CurrentEra<T> = StorageValue<_, EraIndex>;

	/// The active era information, it holds index and start.
	///
	/// The active era is the era being currently rewarded. Validator set of this era must be
	/// equal to [`SessionInterface::validators`].
	#[pallet::storage]
	#[pallet::getter(fn active_era)]
	pub type ActiveEra<T> = StorageValue<_, ActiveEraInfo>;

	/// The session index at which the era start for the last [`Config::HistoryDepth`] eras.
	///
	/// Note: This tracks the starting session (i.e. session index when era start being active)
	/// for the eras in `[CurrentEra - HISTORY_DEPTH, CurrentEra]`.
	#[pallet::storage]
	#[pallet::getter(fn eras_start_session_index)]
	pub type ErasStartSessionIndex<T> = StorageMap<_, Twox64Concat, EraIndex, SessionIndex>;

	/// Exposure of validator at era.
	///
	/// This is keyed first by the era index to allow bulk deletion and then the stash account.
	///
	/// Is it removed after [`Config::HistoryDepth`] eras.
	/// If stakers hasn't been set or has been removed then empty exposure is returned.
	///
	/// Note: Deprecated since v14. Use `EraInfo` instead to work with exposures.
	#[pallet::storage]
	#[pallet::unbounded]
	pub type ErasStakers<T: Config> = StorageDoubleMap<
		_,
		Twox64Concat,
		EraIndex,
		Twox64Concat,
		T::AccountId,
		Exposure<T::AccountId, BalanceOf<T>>,
		ValueQuery,
	>;

	/// Summary of validator exposure at a given era.
	///
	/// This contains the total stake in support of the validator and their own stake. In addition,
	/// it can also be used to get the number of nominators backing this validator and the number of
	/// exposure pages they are divided into. The page count is useful to determine the number of
	/// pages of rewards that needs to be claimed.
	///
	/// This is keyed first by the era index to allow bulk deletion and then the stash account.
	/// Should only be accessed through `EraInfo`.
	///
	/// Is it removed after [`Config::HistoryDepth`] eras.
	/// If stakers hasn't been set or has been removed then empty overview is returned.
	#[pallet::storage]
	pub type ErasStakersOverview<T: Config> = StorageDoubleMap<
		_,
		Twox64Concat,
		EraIndex,
		Twox64Concat,
		T::AccountId,
		PagedExposureMetadata<BalanceOf<T>>,
		OptionQuery,
	>;

	/// Clipped Exposure of validator at era.
	///
	/// Note: This is deprecated, should be used as read-only and will be removed in the future.
	/// New `Exposure`s are stored in a paged manner in `ErasStakersPaged` instead.
	///
	/// This is similar to [`ErasStakers`] but number of nominators exposed is reduced to the
	/// `T::MaxExposurePageSize` biggest stakers.
	/// (Note: the field `total` and `own` of the exposure remains unchanged).
	/// This is used to limit the i/o cost for the nominator payout.
	///
	/// This is keyed fist by the era index to allow bulk deletion and then the stash account.
	///
	/// It is removed after [`Config::HistoryDepth`] eras.
	/// If stakers hasn't been set or has been removed then empty exposure is returned.
	///
	/// Note: Deprecated since v14. Use `EraInfo` instead to work with exposures.
	#[pallet::storage]
	#[pallet::unbounded]
	#[pallet::getter(fn eras_stakers_clipped)]
	pub type ErasStakersClipped<T: Config> = StorageDoubleMap<
		_,
		Twox64Concat,
		EraIndex,
		Twox64Concat,
		T::AccountId,
		Exposure<T::AccountId, BalanceOf<T>>,
		ValueQuery,
	>;

	/// Paginated exposure of a validator at given era.
	///
	/// This is keyed first by the era index to allow bulk deletion, then stash account and finally
	/// the page. Should only be accessed through `EraInfo`.
	///
	/// This is cleared after [`Config::HistoryDepth`] eras.
	#[pallet::storage]
	#[pallet::unbounded]
	pub type ErasStakersPaged<T: Config> = StorageNMap<
		_,
		(
			NMapKey<Twox64Concat, EraIndex>,
			NMapKey<Twox64Concat, T::AccountId>,
			NMapKey<Twox64Concat, Page>,
		),
		ExposurePage<T::AccountId, BalanceOf<T>>,
		OptionQuery,
	>;

	/// History of claimed paged rewards by era and validator.
	///
	/// This is keyed by era and validator stash which maps to the set of page indexes which have
	/// been claimed.
	///
	/// It is removed after [`Config::HistoryDepth`] eras.
	#[pallet::storage]
	#[pallet::getter(fn claimed_rewards)]
	#[pallet::unbounded]
	pub type ClaimedRewards<T: Config> = StorageDoubleMap<
		_,
		Twox64Concat,
		EraIndex,
		Twox64Concat,
		T::AccountId,
		Vec<Page>,
		ValueQuery,
	>;

	/// Similar to `ErasStakers`, this holds the preferences of validators.
	///
	/// This is keyed first by the era index to allow bulk deletion and then the stash account.
	///
	/// Is it removed after [`Config::HistoryDepth`] eras.
	// If prefs hasn't been set or has been removed then 0 commission is returned.
	#[pallet::storage]
	#[pallet::getter(fn eras_validator_prefs)]
	pub type ErasValidatorPrefs<T: Config> = StorageDoubleMap<
		_,
		Twox64Concat,
		EraIndex,
		Twox64Concat,
		T::AccountId,
		ValidatorPrefs,
		ValueQuery,
	>;

	/// The total validator era payout for the last [`Config::HistoryDepth`] eras.
	///
	/// Eras that haven't finished yet or has been removed doesn't have reward.
	#[pallet::storage]
	#[pallet::getter(fn eras_validator_reward)]
	pub type ErasValidatorReward<T: Config> = StorageMap<_, Twox64Concat, EraIndex, BalanceOf<T>>;

	/// Rewards for the last [`Config::HistoryDepth`] eras.
	/// If reward hasn't been set or has been removed then 0 reward is returned.
	#[pallet::storage]
	#[pallet::unbounded]
	#[pallet::getter(fn eras_reward_points)]
	pub type ErasRewardPoints<T: Config> =
		StorageMap<_, Twox64Concat, EraIndex, EraRewardPoints<T::AccountId>, ValueQuery>;

	/// The total amount staked for the last [`Config::HistoryDepth`] eras.
	/// If total hasn't been set or has been removed then 0 stake is returned.
	#[pallet::storage]
	#[pallet::getter(fn eras_total_stake)]
	pub type ErasTotalStake<T: Config> =
		StorageMap<_, Twox64Concat, EraIndex, BalanceOf<T>, ValueQuery>;

	/// Mode of era forcing.
	#[pallet::storage]
	#[pallet::getter(fn force_era)]
	pub type ForceEra<T> = StorageValue<_, Forcing, ValueQuery>;

	/// Maximum staked rewards, i.e. the percentage of the era inflation that
	/// is used for stake rewards.
	/// See [Era payout](./index.html#era-payout).
	#[pallet::storage]
	pub type MaxStakedRewards<T> = StorageValue<_, Percent, OptionQuery>;

	/// The percentage of the slash that is distributed to reporters.
	///
	/// The rest of the slashed value is handled by the `Slash`.
	#[pallet::storage]
	#[pallet::getter(fn slash_reward_fraction)]
	pub type SlashRewardFraction<T> = StorageValue<_, Perbill, ValueQuery>;

	/// The amount of currency given to reporters of a slash event which was
	/// canceled by extraordinary circumstances (e.g. governance).
	#[pallet::storage]
	#[pallet::getter(fn canceled_payout)]
	pub type CanceledSlashPayout<T: Config> = StorageValue<_, BalanceOf<T>, ValueQuery>;

	/// All unapplied slashes that are queued for later.
	#[pallet::storage]
	#[pallet::unbounded]
	pub type UnappliedSlashes<T: Config> = StorageMap<
		_,
		Twox64Concat,
		EraIndex,
		Vec<UnappliedSlash<T::AccountId, BalanceOf<T>>>,
		ValueQuery,
	>;

	/// A mapping from still-bonded eras to the first session index of that era.
	///
	/// Must contains information for eras for the range:
	/// `[active_era - bounding_duration; active_era]`
	#[pallet::storage]
	#[pallet::unbounded]
	pub(crate) type BondedEras<T: Config> =
		StorageValue<_, Vec<(EraIndex, SessionIndex)>, ValueQuery>;

	/// All slashing events on validators, mapped by era to the highest slash proportion
	/// and slash value of the era.
	#[pallet::storage]
	pub(crate) type ValidatorSlashInEra<T: Config> = StorageDoubleMap<
		_,
		Twox64Concat,
		EraIndex,
		Twox64Concat,
		T::AccountId,
		(Perbill, BalanceOf<T>),
	>;

	/// All slashing events on nominators, mapped by era to the highest slash value of the era.
	#[pallet::storage]
	pub(crate) type NominatorSlashInEra<T: Config> =
		StorageDoubleMap<_, Twox64Concat, EraIndex, Twox64Concat, T::AccountId, BalanceOf<T>>;

	/// Slashing spans for stash accounts.
	#[pallet::storage]
	#[pallet::getter(fn slashing_spans)]
	#[pallet::unbounded]
	pub type SlashingSpans<T: Config> =
		StorageMap<_, Twox64Concat, T::AccountId, slashing::SlashingSpans>;

	/// Records information about the maximum slash of a stash within a slashing span,
	/// as well as how much reward has been paid out.
	#[pallet::storage]
	pub(crate) type SpanSlash<T: Config> = StorageMap<
		_,
		Twox64Concat,
		(T::AccountId, slashing::SpanIndex),
		slashing::SpanRecord<BalanceOf<T>>,
		ValueQuery,
	>;

	/// The last planned session scheduled by the session pallet.
	///
	/// This is basically in sync with the call to [`pallet_session::SessionManager::new_session`].
	#[pallet::storage]
	#[pallet::getter(fn current_planned_session)]
	pub type CurrentPlannedSession<T> = StorageValue<_, SessionIndex, ValueQuery>;

	/// Indices of validators that have offended in the active era and whether they are currently
	/// disabled.
	///
	/// This value should be a superset of disabled validators since not all offences lead to the
	/// validator being disabled (if there was no slash). This is needed to track the percentage of
	/// validators that have offended in the current era, ensuring a new era is forced if
	/// `OffendingValidatorsThreshold` is reached. The vec is always kept sorted so that we can find
	/// whether a given validator has previously offended using binary search. It gets cleared when
	/// the era ends.
	#[pallet::storage]
	#[pallet::unbounded]
	#[pallet::getter(fn offending_validators)]
	pub type OffendingValidators<T: Config> = StorageValue<_, Vec<(u32, bool)>, ValueQuery>;

	/// The threshold for when users can start calling `chill_other` for other validators /
	/// nominators. The threshold is compared to the actual number of validators / nominators
	/// (`CountFor*`) in the system compared to the configured max (`Max*Count`).
	#[pallet::storage]
	pub(crate) type ChillThreshold<T: Config> = StorageValue<_, Percent, OptionQuery>;

	#[pallet::genesis_config]
	#[derive(frame_support::DefaultNoBound)]
	pub struct GenesisConfig<T: Config> {
		pub validator_count: u32,
		pub minimum_validator_count: u32,
		pub invulnerables: Vec<T::AccountId>,
		pub force_era: Forcing,
		pub slash_reward_fraction: Perbill,
		pub canceled_payout: BalanceOf<T>,
		pub stakers:
			Vec<(T::AccountId, T::AccountId, BalanceOf<T>, crate::StakerStatus<T::AccountId>)>,
		pub min_nominator_bond: BalanceOf<T>,
		pub min_validator_bond: BalanceOf<T>,
		pub max_validator_count: Option<u32>,
		pub max_nominator_count: Option<u32>,
	}

	#[pallet::genesis_build]
	impl<T: Config> BuildGenesisConfig for GenesisConfig<T> {
		fn build(&self) {
			ValidatorCount::<T>::put(self.validator_count);
			MinimumValidatorCount::<T>::put(self.minimum_validator_count);
			Invulnerables::<T>::put(&self.invulnerables);
			ForceEra::<T>::put(self.force_era);
			CanceledSlashPayout::<T>::put(self.canceled_payout);
			SlashRewardFraction::<T>::put(self.slash_reward_fraction);
			MinNominatorBond::<T>::put(self.min_nominator_bond);
			MinValidatorBond::<T>::put(self.min_validator_bond);
			if let Some(x) = self.max_validator_count {
				MaxValidatorsCount::<T>::put(x);
			}
			if let Some(x) = self.max_nominator_count {
				MaxNominatorsCount::<T>::put(x);
			}

			for &(ref stash, _, balance, ref status) in &self.stakers {
				crate::log!(
					trace,
					"inserting genesis staker: {:?} => {:?} => {:?}",
					stash,
					balance,
					status
				);
				assert!(
					T::Currency::free_balance(stash) >= balance,
					"Stash does not have enough balance to bond."
				);
				frame_support::assert_ok!(<Pallet<T>>::bond(
					T::RuntimeOrigin::from(Some(stash.clone()).into()),
					balance,
					RewardDestination::Staked,
				));
				frame_support::assert_ok!(match status {
					crate::StakerStatus::Validator => <Pallet<T>>::validate(
						T::RuntimeOrigin::from(Some(stash.clone()).into()),
						Default::default(),
					),
					crate::StakerStatus::Nominator(votes) => <Pallet<T>>::nominate(
						T::RuntimeOrigin::from(Some(stash.clone()).into()),
						votes.iter().map(|l| T::Lookup::unlookup(l.clone())).collect(),
					),
					_ => Ok(()),
				});
				assert!(
					ValidatorCount::<T>::get() <=
						<T::ElectionProvider as ElectionProviderBase>::MaxWinners::get()
				);
			}

			// all voters are reported to the `VoterList`.
			assert_eq!(
				T::VoterList::count(),
				Nominators::<T>::count() + Validators::<T>::count(),
				"not all genesis stakers were inserted into sorted list provider, something is wrong."
			);
		}
	}

	#[pallet::event]
	#[pallet::generate_deposit(pub(crate) fn deposit_event)]
	pub enum Event<T: Config> {
		/// The era payout has been set; the first balance is the validator-payout; the second is
		/// the remainder from the maximum amount of reward.
		EraPaid { era_index: EraIndex, validator_payout: BalanceOf<T>, remainder: BalanceOf<T> },
		/// The nominator has been rewarded by this amount to this destination.
		Rewarded {
			stash: T::AccountId,
			dest: RewardDestination<T::AccountId>,
			amount: BalanceOf<T>,
		},
		/// A staker (validator or nominator) has been slashed by the given amount.
		Slashed { staker: T::AccountId, amount: BalanceOf<T> },
		/// A slash for the given validator, for the given percentage of their stake, at the given
		/// era as been reported.
		SlashReported { validator: T::AccountId, fraction: Perbill, slash_era: EraIndex },
		/// An old slashing report from a prior era was discarded because it could
		/// not be processed.
		OldSlashingReportDiscarded { session_index: SessionIndex },
		/// A new set of stakers was elected.
		StakersElected,
		/// An account has bonded this amount. \[stash, amount\]
		///
		/// NOTE: This event is only emitted when funds are bonded via a dispatchable. Notably,
		/// it will not be emitted for staking rewards when they are added to stake.
		Bonded { stash: T::AccountId, amount: BalanceOf<T> },
		/// An account has unbonded this amount.
		Unbonded { stash: T::AccountId, amount: BalanceOf<T> },
		/// An account has called `withdraw_unbonded` and removed unbonding chunks worth `Balance`
		/// from the unlocking queue.
		Withdrawn { stash: T::AccountId, amount: BalanceOf<T> },
		/// A nominator has been kicked from a validator.
		Kicked { nominator: T::AccountId, stash: T::AccountId },
		/// The election failed. No new era is planned.
		StakingElectionFailed,
		/// An account has stopped participating as either a validator or nominator.
		Chilled { stash: T::AccountId },
		/// The stakers' rewards are getting paid.
		PayoutStarted { era_index: EraIndex, validator_stash: T::AccountId },
		/// A validator has set their preferences.
		ValidatorPrefsSet { stash: T::AccountId, prefs: ValidatorPrefs },
		/// Voters size limit reached.
		SnapshotVotersSizeExceeded { size: u32 },
		/// Targets size limit reached.
		SnapshotTargetsSizeExceeded { size: u32 },
		/// A new force era mode was set.
		ForceEra { mode: Forcing },
	}

	#[pallet::error]
	pub enum Error<T> {
		/// Not a controller account.
		NotController,
		/// Not a stash account.
		NotStash,
		/// Stash is already bonded.
		AlreadyBonded,
		/// Controller is already paired.
		AlreadyPaired,
		/// Targets cannot be empty.
		EmptyTargets,
		/// Duplicate index.
		DuplicateIndex,
		/// Slash record index out of bounds.
		InvalidSlashIndex,
		/// Cannot have a validator or nominator role, with value less than the minimum defined by
		/// governance (see `MinValidatorBond` and `MinNominatorBond`). If unbonding is the
		/// intention, `chill` first to remove one's role as validator/nominator.
		InsufficientBond,
		/// Can not schedule more unlock chunks.
		NoMoreChunks,
		/// Can not rebond without unlocking chunks.
		NoUnlockChunk,
		/// Attempting to target a stash that still has funds.
		FundedTarget,
		/// Invalid era to reward.
		InvalidEraToReward,
		/// Invalid number of nominations.
		InvalidNumberOfNominations,
		/// Items are not sorted and unique.
		NotSortedAndUnique,
		/// Rewards for this era have already been claimed for this validator.
		AlreadyClaimed,
		/// No nominators exist on this page.
		InvalidPage,
		/// Incorrect previous history depth input provided.
		IncorrectHistoryDepth,
		/// Incorrect number of slashing spans provided.
		IncorrectSlashingSpans,
		/// Internal state has become somehow corrupted and the operation cannot continue.
		BadState,
		/// Too many nomination targets supplied.
		TooManyTargets,
		/// A nomination target was supplied that was blocked or otherwise not a validator.
		BadTarget,
		/// The user has enough bond and thus cannot be chilled forcefully by an external person.
		CannotChillOther,
		/// There are too many nominators in the system. Governance needs to adjust the staking
		/// settings to keep things safe for the runtime.
		TooManyNominators,
		/// There are too many validator candidates in the system. Governance needs to adjust the
		/// staking settings to keep things safe for the runtime.
		TooManyValidators,
		/// Commission is too low. Must be at least `MinCommission`.
		CommissionTooLow,
		/// Some bound is not met.
		BoundNotMet,
		/// Used when attempting to use deprecated controller account logic.
		ControllerDeprecated,
	}

	#[pallet::hooks]
	impl<T: Config> Hooks<BlockNumberFor<T>> for Pallet<T> {
		fn on_initialize(_now: BlockNumberFor<T>) -> Weight {
			// just return the weight of the on_finalize.
			T::DbWeight::get().reads(1)
		}

		fn on_finalize(_n: BlockNumberFor<T>) {
			// Set the start of the first era.
			if let Some(mut active_era) = Self::active_era() {
				if active_era.start.is_none() {
					let now_as_millis_u64 = T::UnixTime::now().as_millis().saturated_into::<u64>();
					active_era.start = Some(now_as_millis_u64);
					// This write only ever happens once, we don't include it in the weight in
					// general
					ActiveEra::<T>::put(active_era);
				}
			}
			// `on_finalize` weight is tracked in `on_initialize`
		}

		fn integrity_test() {
			// ensure that we funnel the correct value to the `DataProvider::MaxVotesPerVoter`;
			assert_eq!(
				MaxNominationsOf::<T>::get(),
				<Self as ElectionDataProvider>::MaxVotesPerVoter::get()
			);
			// and that MaxNominations is always greater than 1, since we count on this.
			assert!(!MaxNominationsOf::<T>::get().is_zero());

			// ensure election results are always bounded with the same value
			assert!(
				<T::ElectionProvider as ElectionProviderBase>::MaxWinners::get() ==
					<T::GenesisElectionProvider as ElectionProviderBase>::MaxWinners::get()
			);

			assert!(
				T::SlashDeferDuration::get() < T::BondingDuration::get() || T::BondingDuration::get() == 0,
				"As per documentation, slash defer duration ({}) should be less than bonding duration ({}).",
				T::SlashDeferDuration::get(),
				T::BondingDuration::get(),
			)
		}

		#[cfg(feature = "try-runtime")]
		fn try_state(n: BlockNumberFor<T>) -> Result<(), sp_runtime::TryRuntimeError> {
			Self::do_try_state(n)
		}
	}

	#[pallet::call]
	impl<T: Config> Pallet<T> {
		/// Take the origin account as a stash and lock up `value` of its balance. `controller` will
		/// be the account that controls it.
		///
		/// `value` must be more than the `minimum_balance` specified by `T::Currency`.
		///
		/// The dispatch origin for this call must be _Signed_ by the stash account.
		///
		/// Emits `Bonded`.
		/// ## Complexity
		/// - Independent of the arguments. Moderate complexity.
		/// - O(1).
		/// - Three extra DB entries.
		///
		/// NOTE: Two of the storage writes (`Self::bonded`, `Self::payee`) are _never_ cleaned
		/// unless the `origin` falls below _existential deposit_ and gets removed as dust.
		#[pallet::call_index(0)]
		#[pallet::weight(T::WeightInfo::bond())]
		pub fn bond(
			origin: OriginFor<T>,
			#[pallet::compact] value: BalanceOf<T>,
			payee: RewardDestination<T::AccountId>,
		) -> DispatchResult {
			let stash = ensure_signed(origin)?;

			if StakingLedger::<T>::is_bonded(StakingAccount::Stash(stash.clone())) {
				return Err(Error::<T>::AlreadyBonded.into())
			}

			// Reject a bond which is considered to be _dust_.
			if value < T::Currency::minimum_balance() {
				return Err(Error::<T>::InsufficientBond.into())
			}

			frame_system::Pallet::<T>::inc_consumers(&stash).map_err(|_| Error::<T>::BadState)?;

			let stash_balance = T::Currency::free_balance(&stash);
			let value = value.min(stash_balance);
			Self::deposit_event(Event::<T>::Bonded { stash: stash.clone(), amount: value });
			let ledger = StakingLedger::<T>::new(stash.clone(), value);

			// You're auto-bonded forever, here. We might improve this by only bonding when
			// you actually validate/nominate and remove once you unbond __everything__.
			ledger.bond(payee)?;

			Ok(())
		}

		/// Add some extra amount that have appeared in the stash `free_balance` into the balance up
		/// for staking.
		///
		/// The dispatch origin for this call must be _Signed_ by the stash, not the controller.
		///
		/// Use this if there are additional funds in your stash account that you wish to bond.
		/// Unlike [`bond`](Self::bond) or [`unbond`](Self::unbond) this function does not impose
		/// any limitation on the amount that can be added.
		///
		/// Emits `Bonded`.
		///
		/// ## Complexity
		/// - Independent of the arguments. Insignificant complexity.
		/// - O(1).
		#[pallet::call_index(1)]
		#[pallet::weight(T::WeightInfo::bond_extra())]
		pub fn bond_extra(
			origin: OriginFor<T>,
			#[pallet::compact] max_additional: BalanceOf<T>,
		) -> DispatchResult {
			let stash = ensure_signed(origin)?;

			let mut ledger = Self::ledger(StakingAccount::Stash(stash.clone()))?;

			let stash_balance = T::Currency::free_balance(&stash);
			if let Some(extra) = stash_balance.checked_sub(&ledger.total) {
				let extra = extra.min(max_additional);
				ledger.total += extra;
				ledger.active += extra;
				// Last check: the new active amount of ledger must be more than ED.
				ensure!(
					ledger.active >= T::Currency::minimum_balance(),
					Error::<T>::InsufficientBond
				);

				// NOTE: ledger must be updated prior to calling `Self::weight_of`.
				ledger.update()?;
				// update this staker in the sorted list, if they exist in it.
				if T::VoterList::contains(&stash) {
					let _ = T::VoterList::on_update(&stash, Self::weight_of(&stash)).defensive();
				}

				Self::deposit_event(Event::<T>::Bonded { stash, amount: extra });
			}
			Ok(())
		}

		/// Schedule a portion of the stash to be unlocked ready for transfer out after the bond
		/// period ends. If this leaves an amount actively bonded less than
		/// T::Currency::minimum_balance(), then it is increased to the full amount.
		///
		/// The dispatch origin for this call must be _Signed_ by the controller, not the stash.
		///
		/// Once the unlock period is done, you can call `withdraw_unbonded` to actually move
		/// the funds out of management ready for transfer.
		///
		/// No more than a limited number of unlocking chunks (see `MaxUnlockingChunks`)
		/// can co-exists at the same time. If there are no unlocking chunks slots available
		/// [`Call::withdraw_unbonded`] is called to remove some of the chunks (if possible).
		///
		/// If a user encounters the `InsufficientBond` error when calling this extrinsic,
		/// they should call `chill` first in order to free up their bonded funds.
		///
		/// Emits `Unbonded`.
		///
		/// See also [`Call::withdraw_unbonded`].
		#[pallet::call_index(2)]
		#[pallet::weight(
            T::WeightInfo::withdraw_unbonded_kill(SPECULATIVE_NUM_SPANS).saturating_add(T::WeightInfo::unbond()))
        ]
		pub fn unbond(
			origin: OriginFor<T>,
			#[pallet::compact] value: BalanceOf<T>,
		) -> DispatchResultWithPostInfo {
			let controller = ensure_signed(origin)?;
			let unlocking =
				Self::ledger(Controller(controller.clone())).map(|l| l.unlocking.len())?;

			// if there are no unlocking chunks available, try to withdraw chunks older than
			// `BondingDuration` to proceed with the unbonding.
			let maybe_withdraw_weight = {
				if unlocking == T::MaxUnlockingChunks::get() as usize {
					let real_num_slashing_spans =
						Self::slashing_spans(&controller).map_or(0, |s| s.iter().count());
					Some(Self::do_withdraw_unbonded(&controller, real_num_slashing_spans as u32)?)
				} else {
					None
				}
			};

			// we need to fetch the ledger again because it may have been mutated in the call
			// to `Self::do_withdraw_unbonded` above.
			let mut ledger = Self::ledger(Controller(controller))?;
			let mut value = value.min(ledger.active);
			let stash = ledger.stash.clone();

			ensure!(
				ledger.unlocking.len() < T::MaxUnlockingChunks::get() as usize,
				Error::<T>::NoMoreChunks,
			);

			if !value.is_zero() {
				ledger.active -= value;

				// Avoid there being a dust balance left in the staking system.
				if ledger.active < T::Currency::minimum_balance() {
					value += ledger.active;
					ledger.active = Zero::zero();
				}

				let min_active_bond = if Nominators::<T>::contains_key(&stash) {
					MinNominatorBond::<T>::get()
				} else if Validators::<T>::contains_key(&stash) {
					MinValidatorBond::<T>::get()
				} else {
					Zero::zero()
				};

				// Make sure that the user maintains enough active bond for their role.
				// If a user runs into this error, they should chill first.
				ensure!(ledger.active >= min_active_bond, Error::<T>::InsufficientBond);

				// Note: in case there is no current era it is fine to bond one era more.
				let era = Self::current_era()
					.unwrap_or(0)
					.defensive_saturating_add(T::BondingDuration::get());
				if let Some(chunk) = ledger.unlocking.last_mut().filter(|chunk| chunk.era == era) {
					// To keep the chunk count down, we only keep one chunk per era. Since
					// `unlocking` is a FiFo queue, if a chunk exists for `era` we know that it will
					// be the last one.
					chunk.value = chunk.value.defensive_saturating_add(value)
				} else {
					ledger
						.unlocking
						.try_push(UnlockChunk { value, era })
						.map_err(|_| Error::<T>::NoMoreChunks)?;
				};
				// NOTE: ledger must be updated prior to calling `Self::weight_of`.
				ledger.update()?;

				// update this staker in the sorted list, if they exist in it.
				if T::VoterList::contains(&stash) {
					let _ = T::VoterList::on_update(&stash, Self::weight_of(&stash)).defensive();
				}

				Self::deposit_event(Event::<T>::Unbonded { stash, amount: value });
			}

			let actual_weight = if let Some(withdraw_weight) = maybe_withdraw_weight {
				Some(T::WeightInfo::unbond().saturating_add(withdraw_weight))
			} else {
				Some(T::WeightInfo::unbond())
			};

			Ok(actual_weight.into())
		}

		/// Remove any unlocked chunks from the `unlocking` queue from our management.
		///
		/// This essentially frees up that balance to be used by the stash account to do whatever
		/// it wants.
		///
		/// The dispatch origin for this call must be _Signed_ by the controller.
		///
		/// Emits `Withdrawn`.
		///
		/// See also [`Call::unbond`].
		///
		/// ## Parameters
		///
		/// - `num_slashing_spans` indicates the number of metadata slashing spans to clear when
		/// this call results in a complete removal of all the data related to the stash account.
		/// In this case, the `num_slashing_spans` must be larger or equal to the number of
		/// slashing spans associated with the stash account in the [`SlashingSpans`] storage type,
		/// otherwise the call will fail. The call weight is directly propotional to
		/// `num_slashing_spans`.
		///
		/// ## Complexity
		/// O(S) where S is the number of slashing spans to remove
		/// NOTE: Weight annotation is the kill scenario, we refund otherwise.
		#[pallet::call_index(3)]
		#[pallet::weight(T::WeightInfo::withdraw_unbonded_kill(*num_slashing_spans))]
		pub fn withdraw_unbonded(
			origin: OriginFor<T>,
			num_slashing_spans: u32,
		) -> DispatchResultWithPostInfo {
			let controller = ensure_signed(origin)?;

			let actual_weight = Self::do_withdraw_unbonded(&controller, num_slashing_spans)?;
			Ok(Some(actual_weight).into())
		}

		/// Declare the desire to validate for the origin controller.
		///
		/// Effects will be felt at the beginning of the next era.
		///
		/// The dispatch origin for this call must be _Signed_ by the controller, not the stash.
		#[pallet::call_index(4)]
		#[pallet::weight(T::WeightInfo::validate())]
		pub fn validate(origin: OriginFor<T>, prefs: ValidatorPrefs) -> DispatchResult {
			let controller = ensure_signed(origin)?;

			let ledger = Self::ledger(Controller(controller))?;

			ensure!(ledger.active >= MinValidatorBond::<T>::get(), Error::<T>::InsufficientBond);
			let stash = &ledger.stash;

			// ensure their commission is correct.
			ensure!(prefs.commission >= MinCommission::<T>::get(), Error::<T>::CommissionTooLow);

			// Only check limits if they are not already a validator.
			if !Validators::<T>::contains_key(stash) {
				// If this error is reached, we need to adjust the `MinValidatorBond` and start
				// calling `chill_other`. Until then, we explicitly block new validators to protect
				// the runtime.
				if let Some(max_validators) = MaxValidatorsCount::<T>::get() {
					ensure!(
						Validators::<T>::count() < max_validators,
						Error::<T>::TooManyValidators
					);
				}
			}

			Self::do_remove_nominator(stash);
			Self::do_add_validator(stash, prefs.clone());
			Self::deposit_event(Event::<T>::ValidatorPrefsSet { stash: ledger.stash, prefs });

			Ok(())
		}

		/// Declare the desire to nominate `targets` for the origin controller.
		///
		/// Effects will be felt at the beginning of the next era.
		///
		/// The dispatch origin for this call must be _Signed_ by the controller, not the stash.
		///
		/// ## Complexity
		/// - The transaction's complexity is proportional to the size of `targets` (N)
		/// which is capped at CompactAssignments::LIMIT (T::MaxNominations).
		/// - Both the reads and writes follow a similar pattern.
		#[pallet::call_index(5)]
		#[pallet::weight(T::WeightInfo::nominate(targets.len() as u32))]
		pub fn nominate(
			origin: OriginFor<T>,
			targets: Vec<AccountIdLookupOf<T>>,
		) -> DispatchResult {
			let controller = ensure_signed(origin)?;

			let ledger = Self::ledger(StakingAccount::Controller(controller.clone()))?;

			ensure!(ledger.active >= MinNominatorBond::<T>::get(), Error::<T>::InsufficientBond);
			let stash = &ledger.stash;

			// Only check limits if they are not already a nominator.
			if !Nominators::<T>::contains_key(stash) {
				// If this error is reached, we need to adjust the `MinNominatorBond` and start
				// calling `chill_other`. Until then, we explicitly block new nominators to protect
				// the runtime.
				if let Some(max_nominators) = MaxNominatorsCount::<T>::get() {
					ensure!(
						Nominators::<T>::count() < max_nominators,
						Error::<T>::TooManyNominators
					);
				}
			}

			ensure!(!targets.is_empty(), Error::<T>::EmptyTargets);
			ensure!(
				targets.len() <= T::NominationsQuota::get_quota(ledger.active) as usize,
				Error::<T>::TooManyTargets
			);

			let old = Nominators::<T>::get(stash).map_or_else(Vec::new, |x| x.targets.into_inner());

			let targets: BoundedVec<_, _> = targets
				.into_iter()
				.map(|t| T::Lookup::lookup(t).map_err(DispatchError::from))
				.map(|n| {
					n.and_then(|n| {
						if old.contains(&n) || !Validators::<T>::get(&n).blocked {
							Ok(n)
						} else {
							Err(Error::<T>::BadTarget.into())
						}
					})
				})
				.collect::<Result<Vec<_>, _>>()?
				.try_into()
				.map_err(|_| Error::<T>::TooManyNominators)?;

			let nominations = Nominations {
				targets,
				// Initial nominations are considered submitted at era 0. See `Nominations` doc.
				submitted_in: Self::current_era().unwrap_or(0),
				suppressed: false,
			};

			Self::do_remove_validator(stash);
			Self::do_add_nominator(stash, nominations);
			Ok(())
		}

		/// Declare no desire to either validate or nominate.
		///
		/// Effects will be felt at the beginning of the next era.
		///
		/// The dispatch origin for this call must be _Signed_ by the controller, not the stash.
		///
		/// ## Complexity
		/// - Independent of the arguments. Insignificant complexity.
		/// - Contains one read.
		/// - Writes are limited to the `origin` account key.
		#[pallet::call_index(6)]
		#[pallet::weight(T::WeightInfo::chill())]
		pub fn chill(origin: OriginFor<T>) -> DispatchResult {
			let controller = ensure_signed(origin)?;

			let ledger = Self::ledger(StakingAccount::Controller(controller))?;

			Self::chill_stash(&ledger.stash);
			Ok(())
		}

		/// (Re-)set the payment target for a controller.
		///
		/// Effects will be felt instantly (as soon as this function is completed successfully).
		///
		/// The dispatch origin for this call must be _Signed_ by the controller, not the stash.
		///
		/// ## Complexity
		/// - O(1)
		/// - Independent of the arguments. Insignificant complexity.
		/// - Contains a limited number of reads.
		/// - Writes are limited to the `origin` account key.
		/// ---------
		#[pallet::call_index(7)]
		#[pallet::weight(T::WeightInfo::set_payee())]
		pub fn set_payee(
			origin: OriginFor<T>,
			payee: RewardDestination<T::AccountId>,
		) -> DispatchResult {
			let controller = ensure_signed(origin)?;
			let ledger = Self::ledger(Controller(controller.clone()))?;

			ensure!(
				(payee != {
					#[allow(deprecated)]
					RewardDestination::Controller
				}),
				Error::<T>::ControllerDeprecated
			);

			let _ = ledger
				.set_payee(payee)
				.defensive_proof("ledger was retrieved from storage, thus its bonded; qed.")?;

			Ok(())
		}

		/// (Re-)sets the controller of a stash to the stash itself. This function previously
		/// accepted a `controller` argument to set the controller to an account other than the
		/// stash itself. This functionality has now been removed, now only setting the controller
		/// to the stash, if it is not already.
		///
		/// Effects will be felt instantly (as soon as this function is completed successfully).
		///
		/// The dispatch origin for this call must be _Signed_ by the stash, not the controller.
		///
		/// ## Complexity
		/// O(1)
		/// - Independent of the arguments. Insignificant complexity.
		/// - Contains a limited number of reads.
		/// - Writes are limited to the `origin` account key.
		#[pallet::call_index(8)]
		#[pallet::weight(T::WeightInfo::set_controller())]
		pub fn set_controller(origin: OriginFor<T>) -> DispatchResult {
			let stash = ensure_signed(origin)?;

			// The bonded map and ledger are mutated directly as this extrinsic is related to a
			// (temporary) passive migration.
			Self::ledger(StakingAccount::Stash(stash.clone())).map(|ledger| {
				let controller = ledger.controller()
                    .defensive_proof("Ledger's controller field didn't exist. The controller should have been fetched using StakingLedger.")
                    .ok_or(Error::<T>::NotController)?;

				if controller == stash {
					// Stash is already its own controller.
					return Err(Error::<T>::AlreadyPaired.into())
				}
				<Ledger<T>>::remove(controller);
				<Bonded<T>>::insert(&stash, &stash);
				<Ledger<T>>::insert(&stash, ledger);
				Ok(())
			})?
		}

		/// Sets the ideal number of validators.
		///
		/// The dispatch origin must be Root.
		///
		/// ## Complexity
		/// O(1)
		#[pallet::call_index(9)]
		#[pallet::weight(T::WeightInfo::set_validator_count())]
		pub fn set_validator_count(
			origin: OriginFor<T>,
			#[pallet::compact] new: u32,
		) -> DispatchResult {
			ensure_root(origin)?;
			// ensure new validator count does not exceed maximum winners
			// support by election provider.
			ensure!(
				new <= <T::ElectionProvider as ElectionProviderBase>::MaxWinners::get(),
				Error::<T>::TooManyValidators
			);
			ValidatorCount::<T>::put(new);
			Ok(())
		}

		/// Increments the ideal number of validators upto maximum of
		/// `ElectionProviderBase::MaxWinners`.
		///
		/// The dispatch origin must be Root.
		///
		/// ## Complexity
		/// Same as [`Self::set_validator_count`].
		#[pallet::call_index(10)]
		#[pallet::weight(T::WeightInfo::set_validator_count())]
		pub fn increase_validator_count(
			origin: OriginFor<T>,
			#[pallet::compact] additional: u32,
		) -> DispatchResult {
			ensure_root(origin)?;
			let old = ValidatorCount::<T>::get();
			let new = old.checked_add(additional).ok_or(ArithmeticError::Overflow)?;
			ensure!(
				new <= <T::ElectionProvider as ElectionProviderBase>::MaxWinners::get(),
				Error::<T>::TooManyValidators
			);

			ValidatorCount::<T>::put(new);
			Ok(())
		}

		/// Scale up the ideal number of validators by a factor upto maximum of
		/// `ElectionProviderBase::MaxWinners`.
		///
		/// The dispatch origin must be Root.
		///
		/// ## Complexity
		/// Same as [`Self::set_validator_count`].
		#[pallet::call_index(11)]
		#[pallet::weight(T::WeightInfo::set_validator_count())]
		pub fn scale_validator_count(origin: OriginFor<T>, factor: Percent) -> DispatchResult {
			ensure_root(origin)?;
			let old = ValidatorCount::<T>::get();
			let new = old.checked_add(factor.mul_floor(old)).ok_or(ArithmeticError::Overflow)?;

			ensure!(
				new <= <T::ElectionProvider as ElectionProviderBase>::MaxWinners::get(),
				Error::<T>::TooManyValidators
			);

			ValidatorCount::<T>::put(new);
			Ok(())
		}

		/// Force there to be no new eras indefinitely.
		///
		/// The dispatch origin must be Root.
		///
		/// # Warning
		///
		/// The election process starts multiple blocks before the end of the era.
		/// Thus the election process may be ongoing when this is called. In this case the
		/// election will continue until the next era is triggered.
		///
		/// ## Complexity
		/// - No arguments.
		/// - Weight: O(1)
		#[pallet::call_index(12)]
		#[pallet::weight(T::WeightInfo::force_no_eras())]
		pub fn force_no_eras(origin: OriginFor<T>) -> DispatchResult {
			ensure_root(origin)?;
			Self::set_force_era(Forcing::ForceNone);
			Ok(())
		}

		/// Force there to be a new era at the end of the next session. After this, it will be
		/// reset to normal (non-forced) behaviour.
		///
		/// The dispatch origin must be Root.
		///
		/// # Warning
		///
		/// The election process starts multiple blocks before the end of the era.
		/// If this is called just before a new era is triggered, the election process may not
		/// have enough blocks to get a result.
		///
		/// ## Complexity
		/// - No arguments.
		/// - Weight: O(1)
		#[pallet::call_index(13)]
		#[pallet::weight(T::WeightInfo::force_new_era())]
		pub fn force_new_era(origin: OriginFor<T>) -> DispatchResult {
			ensure_root(origin)?;
			Self::set_force_era(Forcing::ForceNew);
			Ok(())
		}

		/// Set the validators who cannot be slashed (if any).
		///
		/// The dispatch origin must be Root.
		#[pallet::call_index(14)]
		#[pallet::weight(T::WeightInfo::set_invulnerables(invulnerables.len() as u32))]
		pub fn set_invulnerables(
			origin: OriginFor<T>,
			invulnerables: Vec<T::AccountId>,
		) -> DispatchResult {
			ensure_root(origin)?;
			<Invulnerables<T>>::put(invulnerables);
			Ok(())
		}

		/// Force a current staker to become completely unstaked, immediately.
		///
		/// The dispatch origin must be Root.
		///
		/// ## Parameters
		///
		/// - `num_slashing_spans`: Refer to comments on [`Call::withdraw_unbonded`] for more
		/// details.
		#[pallet::call_index(15)]
		#[pallet::weight(T::WeightInfo::force_unstake(*num_slashing_spans))]
		pub fn force_unstake(
			origin: OriginFor<T>,
			stash: T::AccountId,
			num_slashing_spans: u32,
		) -> DispatchResult {
			ensure_root(origin)?;

			// Remove all staking-related information and lock.
			Self::kill_stash(&stash, num_slashing_spans)?;

			Ok(())
		}

		/// Force there to be a new era at the end of sessions indefinitely.
		///
		/// The dispatch origin must be Root.
		///
		/// # Warning
		///
		/// The election process starts multiple blocks before the end of the era.
		/// If this is called just before a new era is triggered, the election process may not
		/// have enough blocks to get a result.
		#[pallet::call_index(16)]
		#[pallet::weight(T::WeightInfo::force_new_era_always())]
		pub fn force_new_era_always(origin: OriginFor<T>) -> DispatchResult {
			ensure_root(origin)?;
			Self::set_force_era(Forcing::ForceAlways);
			Ok(())
		}

		/// Cancel enactment of a deferred slash.
		///
		/// Can be called by the `T::AdminOrigin`.
		///
		/// Parameters: era and indices of the slashes for that era to kill.
		#[pallet::call_index(17)]
		#[pallet::weight(T::WeightInfo::cancel_deferred_slash(slash_indices.len() as u32))]
		pub fn cancel_deferred_slash(
			origin: OriginFor<T>,
			era: EraIndex,
			slash_indices: Vec<u32>,
		) -> DispatchResult {
			T::AdminOrigin::ensure_origin(origin)?;

			ensure!(!slash_indices.is_empty(), Error::<T>::EmptyTargets);
			ensure!(is_sorted_and_unique(&slash_indices), Error::<T>::NotSortedAndUnique);

			let mut unapplied = UnappliedSlashes::<T>::get(&era);
			let last_item = slash_indices[slash_indices.len() - 1];
			ensure!((last_item as usize) < unapplied.len(), Error::<T>::InvalidSlashIndex);

			for (removed, index) in slash_indices.into_iter().enumerate() {
				let index = (index as usize) - removed;
				unapplied.remove(index);
			}

			UnappliedSlashes::<T>::insert(&era, &unapplied);
			Ok(())
		}

		/// Pay out next page of the stakers behind a validator for the given era.
		///
		/// - `validator_stash` is the stash account of the validator.
		/// - `era` may be any era between `[current_era - history_depth; current_era]`.
		///
		/// The origin of this call must be _Signed_. Any account can call this function, even if
		/// it is not one of the stakers.
		///
		/// The reward payout could be paged in case there are too many nominators backing the
		/// `validator_stash`. This call will payout unpaid pages in an ascending order. To claim a
		/// specific page, use `payout_stakers_by_page`.`
		///
		/// If all pages are claimed, it returns an error `InvalidPage`.
		#[pallet::call_index(18)]
		#[pallet::weight(T::WeightInfo::payout_stakers_alive_staked(T::MaxExposurePageSize::get()))]
		pub fn payout_stakers(
			origin: OriginFor<T>,
			validator_stash: T::AccountId,
			era: EraIndex,
		) -> DispatchResultWithPostInfo {
			ensure_signed(origin)?;
			Self::do_payout_stakers(validator_stash, era)
		}

		/// Rebond a portion of the stash scheduled to be unlocked.
		///
		/// The dispatch origin must be signed by the controller.
		///
		/// ## Complexity
		/// - Time complexity: O(L), where L is unlocking chunks
		/// - Bounded by `MaxUnlockingChunks`.
		#[pallet::call_index(19)]
		#[pallet::weight(T::WeightInfo::rebond(T::MaxUnlockingChunks::get() as u32))]
		pub fn rebond(
			origin: OriginFor<T>,
			#[pallet::compact] value: BalanceOf<T>,
		) -> DispatchResultWithPostInfo {
			let controller = ensure_signed(origin)?;
			let ledger = Self::ledger(Controller(controller))?;
			ensure!(!ledger.unlocking.is_empty(), Error::<T>::NoUnlockChunk);

			let initial_unlocking = ledger.unlocking.len() as u32;
			let (ledger, rebonded_value) = ledger.rebond(value);
			// Last check: the new active amount of ledger must be more than ED.
			ensure!(ledger.active >= T::Currency::minimum_balance(), Error::<T>::InsufficientBond);

			Self::deposit_event(Event::<T>::Bonded {
				stash: ledger.stash.clone(),
				amount: rebonded_value,
			});

			let stash = ledger.stash.clone();
			let final_unlocking = ledger.unlocking.len();

			// NOTE: ledger must be updated prior to calling `Self::weight_of`.
			ledger.update()?;
			if T::VoterList::contains(&stash) {
				let _ = T::VoterList::on_update(&stash, Self::weight_of(&stash)).defensive();
			}

			let removed_chunks = 1u32 // for the case where the last iterated chunk is not removed
				.saturating_add(initial_unlocking)
				.saturating_sub(final_unlocking as u32);
			Ok(Some(T::WeightInfo::rebond(removed_chunks)).into())
		}

		/// Remove all data structures concerning a staker/stash once it is at a state where it can
		/// be considered `dust` in the staking system. The requirements are:
		///
		/// 1. the `total_balance` of the stash is below existential deposit.
		/// 2. or, the `ledger.total` of the stash is below existential deposit.
		///
		/// The former can happen in cases like a slash; the latter when a fully unbonded account
		/// is still receiving staking rewards in `RewardDestination::Staked`.
		///
		/// It can be called by anyone, as long as `stash` meets the above requirements.
		///
		/// Refunds the transaction fees upon successful execution.
		///
		/// ## Parameters
		///
		/// - `num_slashing_spans`: Refer to comments on [`Call::withdraw_unbonded`] for more
		/// details.
		#[pallet::call_index(20)]
		#[pallet::weight(T::WeightInfo::reap_stash(*num_slashing_spans))]
		pub fn reap_stash(
			origin: OriginFor<T>,
			stash: T::AccountId,
			num_slashing_spans: u32,
		) -> DispatchResultWithPostInfo {
			let _ = ensure_signed(origin)?;

			let ed = T::Currency::minimum_balance();
			let reapable = T::Currency::total_balance(&stash) < ed ||
				Self::ledger(Stash(stash.clone())).map(|l| l.total).unwrap_or_default() < ed;
			ensure!(reapable, Error::<T>::FundedTarget);

			// Remove all staking-related information and lock.
			Self::kill_stash(&stash, num_slashing_spans)?;

			Ok(Pays::No.into())
		}

		/// Remove the given nominations from the calling validator.
		///
		/// Effects will be felt at the beginning of the next era.
		///
		/// The dispatch origin for this call must be _Signed_ by the controller, not the stash.
		///
		/// - `who`: A list of nominator stash accounts who are nominating this validator which
		///   should no longer be nominating this validator.
		///
		/// Note: Making this call only makes sense if you first set the validator preferences to
		/// block any further nominations.
		#[pallet::call_index(21)]
		#[pallet::weight(T::WeightInfo::kick(who.len() as u32))]
		pub fn kick(origin: OriginFor<T>, who: Vec<AccountIdLookupOf<T>>) -> DispatchResult {
			let controller = ensure_signed(origin)?;
			let ledger = Self::ledger(Controller(controller))?;
			let stash = &ledger.stash;

			for nom_stash in who
				.into_iter()
				.map(T::Lookup::lookup)
				.collect::<Result<Vec<T::AccountId>, _>>()?
				.into_iter()
			{
				Nominators::<T>::mutate(&nom_stash, |maybe_nom| {
					if let Some(ref mut nom) = maybe_nom {
						if let Some(pos) = nom.targets.iter().position(|v| v == stash) {
							nom.targets.swap_remove(pos);
							Self::deposit_event(Event::<T>::Kicked {
								nominator: nom_stash.clone(),
								stash: stash.clone(),
							});
						}
					}
				});
			}

			Ok(())
		}

		/// Update the various staking configurations .
		///
		/// * `min_nominator_bond`: The minimum active bond needed to be a nominator.
		/// * `min_validator_bond`: The minimum active bond needed to be a validator.
		/// * `max_nominator_count`: The max number of users who can be a nominator at once. When
		///   set to `None`, no limit is enforced.
		/// * `max_validator_count`: The max number of users who can be a validator at once. When
		///   set to `None`, no limit is enforced.
		/// * `chill_threshold`: The ratio of `max_nominator_count` or `max_validator_count` which
		///   should be filled in order for the `chill_other` transaction to work.
		/// * `min_commission`: The minimum amount of commission that each validators must maintain.
		///   This is checked only upon calling `validate`. Existing validators are not affected.
		///
		/// RuntimeOrigin must be Root to call this function.
		///
		/// NOTE: Existing nominators and validators will not be affected by this update.
		/// to kick people under the new limits, `chill_other` should be called.
		// We assume the worst case for this call is either: all items are set or all items are
		// removed.
		#[pallet::call_index(22)]
		#[pallet::weight(
			T::WeightInfo::set_staking_configs_all_set()
				.max(T::WeightInfo::set_staking_configs_all_remove())
		)]
		pub fn set_staking_configs(
			origin: OriginFor<T>,
			min_nominator_bond: ConfigOp<BalanceOf<T>>,
			min_validator_bond: ConfigOp<BalanceOf<T>>,
			max_nominator_count: ConfigOp<u32>,
			max_validator_count: ConfigOp<u32>,
			chill_threshold: ConfigOp<Percent>,
			min_commission: ConfigOp<Perbill>,
		) -> DispatchResult {
			ensure_root(origin)?;

			macro_rules! config_op_exp {
				($storage:ty, $op:ident) => {
					match $op {
						ConfigOp::Noop => (),
						ConfigOp::Set(v) => <$storage>::put(v),
						ConfigOp::Remove => <$storage>::kill(),
					}
				};
			}

			config_op_exp!(MinNominatorBond<T>, min_nominator_bond);
			config_op_exp!(MinValidatorBond<T>, min_validator_bond);
			config_op_exp!(MaxNominatorsCount<T>, max_nominator_count);
			config_op_exp!(MaxValidatorsCount<T>, max_validator_count);
			config_op_exp!(ChillThreshold<T>, chill_threshold);
			config_op_exp!(MinCommission<T>, min_commission);
			Ok(())
		}
		/// Declare a `controller` to stop participating as either a validator or nominator.
		///
		/// Effects will be felt at the beginning of the next era.
		///
		/// The dispatch origin for this call must be _Signed_, but can be called by anyone.
		///
		/// If the caller is the same as the controller being targeted, then no further checks are
		/// enforced, and this function behaves just like `chill`.
		///
		/// If the caller is different than the controller being targeted, the following conditions
		/// must be met:
		///
		/// * `controller` must belong to a nominator who has become non-decodable,
		///
		/// Or:
		///
		/// * A `ChillThreshold` must be set and checked which defines how close to the max
		///   nominators or validators we must reach before users can start chilling one-another.
		/// * A `MaxNominatorCount` and `MaxValidatorCount` must be set which is used to determine
		///   how close we are to the threshold.
		/// * A `MinNominatorBond` and `MinValidatorBond` must be set and checked, which determines
		///   if this is a person that should be chilled because they have not met the threshold
		///   bond required.
		///
		/// This can be helpful if bond requirements are updated, and we need to remove old users
		/// who do not satisfy these requirements.
		#[pallet::call_index(23)]
		#[pallet::weight(T::WeightInfo::chill_other())]
		pub fn chill_other(origin: OriginFor<T>, stash: T::AccountId) -> DispatchResult {
			// Anyone can call this function.
			let caller = ensure_signed(origin)?;
			let ledger = Self::ledger(Stash(stash.clone()))?;
			let controller = ledger
				.controller()
				.defensive_proof(
					"Ledger's controller field didn't exist. The controller should have been fetched using StakingLedger.",
				)
				.ok_or(Error::<T>::NotController)?;

			// In order for one user to chill another user, the following conditions must be met:
			//
			// * `controller` belongs to a nominator who has become non-decodable,
			//
			// Or
			//
			// * A `ChillThreshold` is set which defines how close to the max nominators or
			//   validators we must reach before users can start chilling one-another.
			// * A `MaxNominatorCount` and `MaxValidatorCount` which is used to determine how close
			//   we are to the threshold.
			// * A `MinNominatorBond` and `MinValidatorBond` which is the final condition checked to
			//   determine this is a person that should be chilled because they have not met the
			//   threshold bond required.
			//
			// Otherwise, if caller is the same as the controller, this is just like `chill`.

			if Nominators::<T>::contains_key(&stash) && Nominators::<T>::get(&stash).is_none() {
				Self::chill_stash(&stash);
				return Ok(())
			}

			if caller != controller {
				let threshold = ChillThreshold::<T>::get().ok_or(Error::<T>::CannotChillOther)?;
				let min_active_bond = if Nominators::<T>::contains_key(&stash) {
					let max_nominator_count =
						MaxNominatorsCount::<T>::get().ok_or(Error::<T>::CannotChillOther)?;
					let current_nominator_count = Nominators::<T>::count();
					ensure!(
						threshold * max_nominator_count < current_nominator_count,
						Error::<T>::CannotChillOther
					);
					MinNominatorBond::<T>::get()
				} else if Validators::<T>::contains_key(&stash) {
					let max_validator_count =
						MaxValidatorsCount::<T>::get().ok_or(Error::<T>::CannotChillOther)?;
					let current_validator_count = Validators::<T>::count();
					ensure!(
						threshold * max_validator_count < current_validator_count,
						Error::<T>::CannotChillOther
					);
					MinValidatorBond::<T>::get()
				} else {
					Zero::zero()
				};

				ensure!(ledger.active < min_active_bond, Error::<T>::CannotChillOther);
			}

			Self::chill_stash(&stash);
			Ok(())
		}

		/// Force a validator to have at least the minimum commission. This will not affect a
		/// validator who already has a commission greater than or equal to the minimum. Any account
		/// can call this.
		#[pallet::call_index(24)]
		#[pallet::weight(T::WeightInfo::force_apply_min_commission())]
		pub fn force_apply_min_commission(
			origin: OriginFor<T>,
			validator_stash: T::AccountId,
		) -> DispatchResult {
			ensure_signed(origin)?;
			let min_commission = MinCommission::<T>::get();
			Validators::<T>::try_mutate_exists(validator_stash, |maybe_prefs| {
				maybe_prefs
					.as_mut()
					.map(|prefs| {
						(prefs.commission < min_commission)
							.then(|| prefs.commission = min_commission)
					})
					.ok_or(Error::<T>::NotStash)
			})?;
			Ok(())
		}

		/// Sets the minimum amount of commission that each validators must maintain.
		///
		/// This call has lower privilege requirements than `set_staking_config` and can be called
		/// by the `T::AdminOrigin`. Root can always call this.
		#[pallet::call_index(25)]
		#[pallet::weight(T::WeightInfo::set_min_commission())]
		pub fn set_min_commission(origin: OriginFor<T>, new: Perbill) -> DispatchResult {
			T::AdminOrigin::ensure_origin(origin)?;
			MinCommission::<T>::put(new);
			Ok(())
		}

<<<<<<< HEAD
		/// Sets the fraction of the maximum staked rewards of the era's inflation.
		#[pallet::call_index(26)]
		#[pallet::weight(T::WeightInfo::set_max_staked_rewards())]
		pub fn set_max_staked_rewards(origin: OriginFor<T>, new: Percent) -> DispatchResult {
			T::AdminOrigin::ensure_origin(origin)?;
			MaxStakedRewards::<T>::put(new);
			Ok(())
=======
		/// Pay out a page of the stakers behind a validator for the given era and page.
		///
		/// - `validator_stash` is the stash account of the validator.
		/// - `era` may be any era between `[current_era - history_depth; current_era]`.
		/// - `page` is the page index of nominators to pay out with value between 0 and
		///   `num_nominators / T::MaxExposurePageSize`.
		///
		/// The origin of this call must be _Signed_. Any account can call this function, even if
		/// it is not one of the stakers.
		///
		/// If a validator has more than [`Config::MaxExposurePageSize`] nominators backing
		/// them, then the list of nominators is paged, with each page being capped at
		/// [`Config::MaxExposurePageSize`.] If a validator has more than one page of nominators,
		/// the call needs to be made for each page separately in order for all the nominators
		/// backing a validator to receive the reward. The nominators are not sorted across pages
		/// and so it should not be assumed the highest staker would be on the topmost page and vice
		/// versa. If rewards are not claimed in [`Config::HistoryDepth`] eras, they are lost.
		#[pallet::call_index(26)]
		#[pallet::weight(T::WeightInfo::payout_stakers_alive_staked(T::MaxExposurePageSize::get()))]
		pub fn payout_stakers_by_page(
			origin: OriginFor<T>,
			validator_stash: T::AccountId,
			era: EraIndex,
			page: Page,
		) -> DispatchResultWithPostInfo {
			ensure_signed(origin)?;
			Self::do_payout_stakers_by_page(validator_stash, era, page)
		}

		/// Migrates an account's `RewardDestination::Controller` to
		/// `RewardDestination::Account(controller)`.
		///
		/// Effects will be felt instantly (as soon as this function is completed successfully).
		///
		/// This will waive the transaction fee if the `payee` is successfully migrated.
		#[pallet::call_index(27)]
		#[pallet::weight(T::WeightInfo::update_payee())]
		pub fn update_payee(
			origin: OriginFor<T>,
			controller: T::AccountId,
		) -> DispatchResultWithPostInfo {
			let _ = ensure_signed(origin)?;
			let ledger = Self::ledger(StakingAccount::Controller(controller.clone()))?;

			ensure!(
				(Payee::<T>::get(&ledger.stash) == {
					#[allow(deprecated)]
					RewardDestination::Controller
				}),
				Error::<T>::NotController
			);

			let _ = ledger
				.set_payee(RewardDestination::Account(controller))
				.defensive_proof("ledger should have been previously retrieved from storage.")?;

			Ok(Pays::No.into())
		}

		/// Updates a batch of controller accounts to their corresponding stash account if they are
		/// not the same. Ignores any controller accounts that do not exist, and does not operate if
		/// the stash and controller are already the same.
		///
		/// Effects will be felt instantly (as soon as this function is completed successfully).
		///
		/// The dispatch origin must be `T::AdminOrigin`.
		#[pallet::call_index(28)]
		#[pallet::weight(T::WeightInfo::deprecate_controller_batch(controllers.len() as u32))]
		pub fn deprecate_controller_batch(
			origin: OriginFor<T>,
			controllers: BoundedVec<T::AccountId, T::MaxControllersInDeprecationBatch>,
		) -> DispatchResultWithPostInfo {
			T::AdminOrigin::ensure_origin(origin)?;

			// Ignore controllers that do not exist or are already the same as stash.
			let filtered_batch_with_ledger: Vec<_> = controllers
				.iter()
				.filter_map(|controller| {
					let ledger = Self::ledger(StakingAccount::Controller(controller.clone()));
					ledger.ok().map_or(None, |ledger| {
						// If the controller `RewardDestination` is still the deprecated
						// `Controller` variant, skip deprecating this account.
						let payee_deprecated = Payee::<T>::get(&ledger.stash) == {
							#[allow(deprecated)]
							RewardDestination::Controller
						};

						if ledger.stash != *controller && !payee_deprecated {
							Some((controller.clone(), ledger))
						} else {
							None
						}
					})
				})
				.collect();

			// Update unique pairs.
			for (controller, ledger) in filtered_batch_with_ledger {
				let stash = ledger.stash.clone();

				<Bonded<T>>::insert(&stash, &stash);
				<Ledger<T>>::remove(controller);
				<Ledger<T>>::insert(stash, ledger);
			}
			Ok(Some(T::WeightInfo::deprecate_controller_batch(controllers.len() as u32)).into())
>>>>>>> 745c02c5
		}
	}
}

/// Check that list is sorted and has no duplicates.
fn is_sorted_and_unique(list: &[u32]) -> bool {
	list.windows(2).all(|w| w[0] < w[1])
}<|MERGE_RESOLUTION|>--- conflicted
+++ resolved
@@ -1870,15 +1870,6 @@
 			Ok(())
 		}
 
-<<<<<<< HEAD
-		/// Sets the fraction of the maximum staked rewards of the era's inflation.
-		#[pallet::call_index(26)]
-		#[pallet::weight(T::WeightInfo::set_max_staked_rewards())]
-		pub fn set_max_staked_rewards(origin: OriginFor<T>, new: Percent) -> DispatchResult {
-			T::AdminOrigin::ensure_origin(origin)?;
-			MaxStakedRewards::<T>::put(new);
-			Ok(())
-=======
 		/// Pay out a page of the stakers behind a validator for the given era and page.
 		///
 		/// - `validator_stash` is the stash account of the validator.
@@ -1984,7 +1975,15 @@
 				<Ledger<T>>::insert(stash, ledger);
 			}
 			Ok(Some(T::WeightInfo::deprecate_controller_batch(controllers.len() as u32)).into())
->>>>>>> 745c02c5
+		}
+
+		/// Sets the fraction of the maximum staked rewards of the era's inflation.
+		#[pallet::call_index(29)]
+		#[pallet::weight(T::WeightInfo::set_max_staked_rewards())]
+		pub fn set_max_staked_rewards(origin: OriginFor<T>, new: Percent) -> DispatchResult {
+			T::AdminOrigin::ensure_origin(origin)?;
+			MaxStakedRewards::<T>::put(new);
+			Ok(())
 		}
 	}
 }

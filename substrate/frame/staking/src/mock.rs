--- conflicted
+++ resolved
@@ -338,12 +338,8 @@
 	type NominationsQuota = WeightedNominationsQuota<16>;
 	type MaxUnlockingChunks = MaxUnlockingChunks;
 	type HistoryDepth = HistoryDepth;
-<<<<<<< HEAD
+	type MaxControllersInDeprecationBatch = MaxControllersInDeprecationBatch;
 	type EventListeners = (StakeTracker, SlashListenerMock);
-=======
-	type MaxControllersInDeprecationBatch = MaxControllersInDeprecationBatch;
-	type EventListeners = EventListenerMock;
->>>>>>> 5daef5d0
 	type BenchmarkingConfig = TestBenchmarkingConfig;
 	type WeightInfo = ();
 }

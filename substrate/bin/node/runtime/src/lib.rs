// This file is part of Substrate.

// Copyright (C) Parity Technologies (UK) Ltd.
// SPDX-License-Identifier: GPL-3.0-or-later WITH Classpath-exception-2.0

// This program is free software: you can redistribute it and/or modify
// it under the terms of the GNU General Public License as published by
// the Free Software Foundation, either version 3 of the License, or
// (at your option) any later version.

// This program is distributed in the hope that it will be useful,
// but WITHOUT ANY WARRANTY; without even the implied warranty of
// MERCHANTABILITY or FITNESS FOR A PARTICULAR PURPOSE. See the
// GNU General Public License for more details.

// You should have received a copy of the GNU General Public License
// along with this program. If not, see <https://www.gnu.org/licenses/>.

//! The Substrate runtime. This can be compiled with `#[no_std]`, ready for Wasm.

#![cfg_attr(not(feature = "std"), no_std)]
// `construct_runtime!` does a lot of recursion and requires us to increase the limits.
#![recursion_limit = "1024"]

use codec::{Decode, Encode, MaxEncodedLen};
use frame_election_provider_support::{
	bounds::{ElectionBounds, ElectionBoundsBuilder},
	onchain, BalancingConfig, ElectionDataProvider, SequentialPhragmen, VoteWeight,
};
use frame_support::{
	construct_runtime,
	dispatch::DispatchClass,
	genesis_builder_helper::{build_config, create_default_config},
	instances::{Instance1, Instance2},
	ord_parameter_types,
	pallet_prelude::Get,
	parameter_types,
	traits::{
		fungible::{Balanced, Credit, HoldConsideration, ItemOf},
		tokens::{nonfungibles_v2::Inspect, pay::PayAssetFromAccount, GetSalary, PayFromAccount},
		AsEnsureOriginWithArg, ConstBool, ConstU128, ConstU16, ConstU32, Contains, Currency,
		EitherOfDiverse, EqualPrivilegeOnly, Imbalance, InsideBoth, InstanceFilter,
		KeyOwnerProofSystem, LinearStoragePrice, LockIdentifier, Nothing, OnUnbalanced,
		WithdrawReasons,
	},
	weights::{
		constants::{
			BlockExecutionWeight, ExtrinsicBaseWeight, RocksDbWeight, WEIGHT_REF_TIME_PER_SECOND,
		},
		ConstantMultiplier, IdentityFee, Weight,
	},
	BoundedVec, PalletId,
};
use frame_system::{
	limits::{BlockLength, BlockWeights},
	EnsureRoot, EnsureRootWithSuccess, EnsureSigned, EnsureSignedBy, EnsureWithSuccess,
};
pub use node_primitives::{AccountId, Signature};
use node_primitives::{AccountIndex, Balance, BlockNumber, Hash, Moment, Nonce};
use pallet_asset_conversion::{NativeOrAssetId, NativeOrAssetIdConverter};
use pallet_broker::{CoreAssignment, CoreIndex, CoretimeInterface, PartsOf57600};
use pallet_election_provider_multi_phase::{GeometricDepositBase, SolutionAccuracyOf};
use pallet_im_online::sr25519::AuthorityId as ImOnlineId;
use pallet_nfts::PalletFeatures;
use pallet_nis::WithMaximumOf;
use pallet_session::historical as pallet_session_historical;
pub use pallet_transaction_payment::{CurrencyAdapter, Multiplier, TargetedFeeAdjustment};
use pallet_transaction_payment::{FeeDetails, RuntimeDispatchInfo};
use pallet_tx_pause::RuntimeCallNameOf;
use sp_api::impl_runtime_apis;
use sp_authority_discovery::AuthorityId as AuthorityDiscoveryId;
use sp_consensus_grandpa::AuthorityId as GrandpaId;
use sp_core::{crypto::KeyTypeId, OpaqueMetadata};
use sp_inherents::{CheckInherentsResult, InherentData};
use sp_runtime::{
	create_runtime_str,
	curve::PiecewiseLinear,
	generic, impl_opaque_keys,
	traits::{
		self, AccountIdConversion, BlakeTwo256, Block as BlockT, Bounded, ConvertInto, NumberFor,
		OpaqueKeys, SaturatedConversion, StaticLookup,
	},
	transaction_validity::{TransactionPriority, TransactionSource, TransactionValidity},
	ApplyExtrinsicResult, FixedPointNumber, FixedU128, Perbill, Percent, Permill, Perquintill,
	RuntimeDebug,
};
use sp_std::prelude::*;
#[cfg(any(feature = "std", test))]
use sp_version::NativeVersion;
use sp_version::RuntimeVersion;
use static_assertions::const_assert;
use tasks_example;

#[cfg(any(feature = "std", test))]
pub use frame_system::Call as SystemCall;
#[cfg(any(feature = "std", test))]
pub use pallet_balances::Call as BalancesCall;
#[cfg(any(feature = "std", test))]
pub use pallet_staking::StakerStatus;
#[cfg(any(feature = "std", test))]
pub use pallet_sudo::Call as SudoCall;
#[cfg(any(feature = "std", test))]
pub use sp_runtime::BuildStorage;

/// Implementations of some helper traits passed into runtime modules as associated types.
pub mod impls;
#[cfg(not(feature = "runtime-benchmarks"))]
use impls::AllianceIdentityVerifier;
use impls::{AllianceProposalProvider, Author, CreditToBlockAuthor};

/// Constant values used within the runtime.
pub mod constants;
use constants::{currency::*, time::*};
use sp_runtime::generic::Era;

/// Generated voter bag information.
mod voter_bags;

/// Runtime API definition for assets.
pub mod assets_api;

// Make the WASM binary available.
#[cfg(feature = "std")]
include!(concat!(env!("OUT_DIR"), "/wasm_binary.rs"));

/// Max size for serialized extrinsic params for this testing runtime.
/// This is a quite arbitrary but empirically battle tested value.
#[cfg(test)]
pub const CALL_PARAMS_MAX_SIZE: usize = 208;

/// Wasm binary unwrapped. If built with `SKIP_WASM_BUILD`, the function panics.
#[cfg(feature = "std")]
pub fn wasm_binary_unwrap() -> &'static [u8] {
	WASM_BINARY.expect(
		"Development wasm binary is not available. This means the client is built with \
		 `SKIP_WASM_BUILD` flag and it is only usable for production chains. Please rebuild with \
		 the flag disabled.",
	)
}

/// Runtime version.
#[sp_version::runtime_version]
pub const VERSION: RuntimeVersion = RuntimeVersion {
	spec_name: create_runtime_str!("node"),
	impl_name: create_runtime_str!("substrate-node"),
	authoring_version: 10,
	// Per convention: if the runtime behavior changes, increment spec_version
	// and set impl_version to 0. If only runtime
	// implementation changes and behavior does not, then leave spec_version as
	// is and increment impl_version.
	spec_version: 268,
	impl_version: 0,
	apis: RUNTIME_API_VERSIONS,
	transaction_version: 2,
	state_version: 1,
};

/// The BABE epoch configuration at genesis.
pub const BABE_GENESIS_EPOCH_CONFIG: sp_consensus_babe::BabeEpochConfiguration =
	sp_consensus_babe::BabeEpochConfiguration {
		c: PRIMARY_PROBABILITY,
		allowed_slots: sp_consensus_babe::AllowedSlots::PrimaryAndSecondaryPlainSlots,
	};

/// Native version.
#[cfg(any(feature = "std", test))]
pub fn native_version() -> NativeVersion {
	NativeVersion { runtime_version: VERSION, can_author_with: Default::default() }
}

type NegativeImbalance = <Balances as Currency<AccountId>>::NegativeImbalance;

pub struct DealWithFees;
impl OnUnbalanced<NegativeImbalance> for DealWithFees {
	fn on_unbalanceds<B>(mut fees_then_tips: impl Iterator<Item = NegativeImbalance>) {
		if let Some(fees) = fees_then_tips.next() {
			// for fees, 80% to treasury, 20% to author
			let mut split = fees.ration(80, 20);
			if let Some(tips) = fees_then_tips.next() {
				// for tips, if any, 80% to treasury, 20% to author (though this can be anything)
				tips.ration_merge_into(80, 20, &mut split);
			}
			Treasury::on_unbalanced(split.0);
			Author::on_unbalanced(split.1);
		}
	}
}

/// We assume that ~10% of the block weight is consumed by `on_initialize` handlers.
/// This is used to limit the maximal weight of a single extrinsic.
const AVERAGE_ON_INITIALIZE_RATIO: Perbill = Perbill::from_percent(10);
/// We allow `Normal` extrinsics to fill up the block up to 75%, the rest can be used
/// by  Operational  extrinsics.
const NORMAL_DISPATCH_RATIO: Perbill = Perbill::from_percent(75);
/// We allow for 2 seconds of compute with a 6 second average block time, with maximum proof size.
const MAXIMUM_BLOCK_WEIGHT: Weight =
	Weight::from_parts(WEIGHT_REF_TIME_PER_SECOND.saturating_mul(2), u64::MAX);

parameter_types! {
	pub const BlockHashCount: BlockNumber = 2400;
	pub const Version: RuntimeVersion = VERSION;
	pub RuntimeBlockLength: BlockLength =
		BlockLength::max_with_normal_ratio(5 * 1024 * 1024, NORMAL_DISPATCH_RATIO);
	pub RuntimeBlockWeights: BlockWeights = BlockWeights::builder()
		.base_block(BlockExecutionWeight::get())
		.for_class(DispatchClass::all(), |weights| {
			weights.base_extrinsic = ExtrinsicBaseWeight::get();
		})
		.for_class(DispatchClass::Normal, |weights| {
			weights.max_total = Some(NORMAL_DISPATCH_RATIO * MAXIMUM_BLOCK_WEIGHT);
		})
		.for_class(DispatchClass::Operational, |weights| {
			weights.max_total = Some(MAXIMUM_BLOCK_WEIGHT);
			// Operational transactions have some extra reserved space, so that they
			// are included even if block reached `MAXIMUM_BLOCK_WEIGHT`.
			weights.reserved = Some(
				MAXIMUM_BLOCK_WEIGHT - NORMAL_DISPATCH_RATIO * MAXIMUM_BLOCK_WEIGHT
			);
		})
		.avg_block_initialization(AVERAGE_ON_INITIALIZE_RATIO)
		.build_or_panic();
	pub MaxCollectivesProposalWeight: Weight = Perbill::from_percent(50) * RuntimeBlockWeights::get().max_block;
}

const_assert!(NORMAL_DISPATCH_RATIO.deconstruct() >= AVERAGE_ON_INITIALIZE_RATIO.deconstruct());

/// Calls that can bypass the safe-mode pallet.
pub struct SafeModeWhitelistedCalls;
impl Contains<RuntimeCall> for SafeModeWhitelistedCalls {
	fn contains(call: &RuntimeCall) -> bool {
		match call {
			RuntimeCall::System(_) | RuntimeCall::SafeMode(_) | RuntimeCall::TxPause(_) => true,
			_ => false,
		}
	}
}

/// Calls that cannot be paused by the tx-pause pallet.
pub struct TxPauseWhitelistedCalls;
/// Whitelist `Balances::transfer_keep_alive`, all others are pauseable.
impl Contains<RuntimeCallNameOf<Runtime>> for TxPauseWhitelistedCalls {
	fn contains(full_name: &RuntimeCallNameOf<Runtime>) -> bool {
		match (full_name.0.as_slice(), full_name.1.as_slice()) {
			(b"Balances", b"transfer_keep_alive") => true,
			_ => false,
		}
	}
}

impl pallet_tx_pause::Config for Runtime {
	type RuntimeEvent = RuntimeEvent;
	type RuntimeCall = RuntimeCall;
	type PauseOrigin = EnsureRoot<AccountId>;
	type UnpauseOrigin = EnsureRoot<AccountId>;
	type WhitelistedCalls = TxPauseWhitelistedCalls;
	type MaxNameLen = ConstU32<256>;
	type WeightInfo = pallet_tx_pause::weights::SubstrateWeight<Runtime>;
}

parameter_types! {
	pub const EnterDuration: BlockNumber = 4 * HOURS;
	pub const EnterDepositAmount: Balance = 2_000_000 * DOLLARS;
	pub const ExtendDuration: BlockNumber = 2 * HOURS;
	pub const ExtendDepositAmount: Balance = 1_000_000 * DOLLARS;
	pub const ReleaseDelay: u32 = 2 * DAYS;
}

impl pallet_safe_mode::Config for Runtime {
	type RuntimeEvent = RuntimeEvent;
	type Currency = Balances;
	type RuntimeHoldReason = RuntimeHoldReason;
	type WhitelistedCalls = SafeModeWhitelistedCalls;
	type EnterDuration = EnterDuration;
	type EnterDepositAmount = EnterDepositAmount;
	type ExtendDuration = ExtendDuration;
	type ExtendDepositAmount = ExtendDepositAmount;
	type ForceEnterOrigin = EnsureRootWithSuccess<AccountId, ConstU32<9>>;
	type ForceExtendOrigin = EnsureRootWithSuccess<AccountId, ConstU32<11>>;
	type ForceExitOrigin = EnsureRoot<AccountId>;
	type ForceDepositOrigin = EnsureRoot<AccountId>;
	type ReleaseDelay = ReleaseDelay;
	type Notify = ();
	type WeightInfo = pallet_safe_mode::weights::SubstrateWeight<Runtime>;
}

impl frame_system::Config for Runtime {
	type BaseCallFilter = InsideBoth<SafeMode, TxPause>;
	type BlockWeights = RuntimeBlockWeights;
	type BlockLength = RuntimeBlockLength;
	type DbWeight = RocksDbWeight;
	type RuntimeOrigin = RuntimeOrigin;
	type RuntimeCall = RuntimeCall;
	type RuntimeTask = RuntimeTask;
	type Nonce = Nonce;
	type Hash = Hash;
	type Hashing = BlakeTwo256;
	type AccountId = AccountId;
	type Lookup = Indices;
	type Block = Block;
	type RuntimeEvent = RuntimeEvent;
	type BlockHashCount = BlockHashCount;
	type Version = Version;
	type PalletInfo = PalletInfo;
	type AccountData = pallet_balances::AccountData<Balance>;
	type OnNewAccount = ();
	type OnKilledAccount = ();
	type SystemWeightInfo = frame_system::weights::SubstrateWeight<Runtime>;
	type SS58Prefix = ConstU16<42>;
	type OnSetCode = ();
	type MaxConsumers = ConstU32<16>;
}

impl pallet_insecure_randomness_collective_flip::Config for Runtime {}

impl tasks_example::Config for Runtime {
	type RuntimeEvent = RuntimeEvent;
	type RuntimeTask = RuntimeTask;
}

impl pallet_utility::Config for Runtime {
	type RuntimeEvent = RuntimeEvent;
	type RuntimeCall = RuntimeCall;
	type PalletsOrigin = OriginCaller;
	type WeightInfo = pallet_utility::weights::SubstrateWeight<Runtime>;
}

parameter_types! {
	// One storage item; key size is 32; value is size 4+4+16+32 bytes = 56 bytes.
	pub const DepositBase: Balance = deposit(1, 88);
	// Additional storage item size of 32 bytes.
	pub const DepositFactor: Balance = deposit(0, 32);
}

impl pallet_multisig::Config for Runtime {
	type RuntimeEvent = RuntimeEvent;
	type RuntimeCall = RuntimeCall;
	type Currency = Balances;
	type DepositBase = DepositBase;
	type DepositFactor = DepositFactor;
	type MaxSignatories = ConstU32<100>;
	type WeightInfo = pallet_multisig::weights::SubstrateWeight<Runtime>;
}

parameter_types! {
	// One storage item; key size 32, value size 8; .
	pub const ProxyDepositBase: Balance = deposit(1, 8);
	// Additional storage item size of 33 bytes.
	pub const ProxyDepositFactor: Balance = deposit(0, 33);
	pub const AnnouncementDepositBase: Balance = deposit(1, 8);
	pub const AnnouncementDepositFactor: Balance = deposit(0, 66);
}

/// The type used to represent the kinds of proxying allowed.
#[derive(
	Copy,
	Clone,
	Eq,
	PartialEq,
	Ord,
	PartialOrd,
	Encode,
	Decode,
	RuntimeDebug,
	MaxEncodedLen,
	scale_info::TypeInfo,
)]
pub enum ProxyType {
	Any,
	NonTransfer,
	Governance,
	Staking,
}
impl Default for ProxyType {
	fn default() -> Self {
		Self::Any
	}
}
impl InstanceFilter<RuntimeCall> for ProxyType {
	fn filter(&self, c: &RuntimeCall) -> bool {
		match self {
			ProxyType::Any => true,
			ProxyType::NonTransfer => !matches!(
				c,
				RuntimeCall::Balances(..) |
					RuntimeCall::Assets(..) |
					RuntimeCall::Uniques(..) |
					RuntimeCall::Nfts(..) |
					RuntimeCall::Vesting(pallet_vesting::Call::vested_transfer { .. }) |
					RuntimeCall::Indices(pallet_indices::Call::transfer { .. })
			),
			ProxyType::Governance => matches!(
				c,
				RuntimeCall::Democracy(..) |
					RuntimeCall::Council(..) |
					RuntimeCall::Society(..) |
					RuntimeCall::TechnicalCommittee(..) |
					RuntimeCall::Elections(..) |
					RuntimeCall::Treasury(..)
			),
			ProxyType::Staking => {
				matches!(c, RuntimeCall::Staking(..) | RuntimeCall::FastUnstake(..))
			},
		}
	}
	fn is_superset(&self, o: &Self) -> bool {
		match (self, o) {
			(x, y) if x == y => true,
			(ProxyType::Any, _) => true,
			(_, ProxyType::Any) => false,
			(ProxyType::NonTransfer, _) => true,
			_ => false,
		}
	}
}

impl pallet_proxy::Config for Runtime {
	type RuntimeEvent = RuntimeEvent;
	type RuntimeCall = RuntimeCall;
	type Currency = Balances;
	type ProxyType = ProxyType;
	type ProxyDepositBase = ProxyDepositBase;
	type ProxyDepositFactor = ProxyDepositFactor;
	type MaxProxies = ConstU32<32>;
	type WeightInfo = pallet_proxy::weights::SubstrateWeight<Runtime>;
	type MaxPending = ConstU32<32>;
	type CallHasher = BlakeTwo256;
	type AnnouncementDepositBase = AnnouncementDepositBase;
	type AnnouncementDepositFactor = AnnouncementDepositFactor;
}

parameter_types! {
	pub MaximumSchedulerWeight: Weight = Perbill::from_percent(80) *
		RuntimeBlockWeights::get().max_block;
}

impl pallet_scheduler::Config for Runtime {
	type RuntimeEvent = RuntimeEvent;
	type RuntimeOrigin = RuntimeOrigin;
	type PalletsOrigin = OriginCaller;
	type RuntimeCall = RuntimeCall;
	type MaximumWeight = MaximumSchedulerWeight;
	type ScheduleOrigin = EnsureRoot<AccountId>;
	#[cfg(feature = "runtime-benchmarks")]
	type MaxScheduledPerBlock = ConstU32<512>;
	#[cfg(not(feature = "runtime-benchmarks"))]
	type MaxScheduledPerBlock = ConstU32<50>;
	type WeightInfo = pallet_scheduler::weights::SubstrateWeight<Runtime>;
	type OriginPrivilegeCmp = EqualPrivilegeOnly;
	type Preimages = Preimage;
}

impl pallet_glutton::Config for Runtime {
	type RuntimeEvent = RuntimeEvent;
	type AdminOrigin = EnsureRoot<AccountId>;
	type WeightInfo = pallet_glutton::weights::SubstrateWeight<Runtime>;
}

parameter_types! {
	pub const PreimageBaseDeposit: Balance = 1 * DOLLARS;
	// One cent: $10,000 / MB
	pub const PreimageByteDeposit: Balance = 1 * CENTS;
	pub const PreimageHoldReason: RuntimeHoldReason = RuntimeHoldReason::Preimage(pallet_preimage::HoldReason::Preimage);
}

impl pallet_preimage::Config for Runtime {
	type WeightInfo = pallet_preimage::weights::SubstrateWeight<Runtime>;
	type RuntimeEvent = RuntimeEvent;
	type Currency = Balances;
	type ManagerOrigin = EnsureRoot<AccountId>;
	type Consideration = HoldConsideration<
		AccountId,
		Balances,
		PreimageHoldReason,
		LinearStoragePrice<PreimageBaseDeposit, PreimageByteDeposit, Balance>,
	>;
}

parameter_types! {
	// NOTE: Currently it is not possible to change the epoch duration after the chain has started.
	//       Attempting to do so will brick block production.
	pub const EpochDuration: u64 = EPOCH_DURATION_IN_SLOTS;
	pub const ExpectedBlockTime: Moment = MILLISECS_PER_BLOCK;
	pub const ReportLongevity: u64 =
		BondingDuration::get() as u64 * SessionsPerEra::get() as u64 * EpochDuration::get();
}

impl pallet_babe::Config for Runtime {
	type EpochDuration = EpochDuration;
	type ExpectedBlockTime = ExpectedBlockTime;
	type EpochChangeTrigger = pallet_babe::ExternalTrigger;
	type DisabledValidators = Session;
	type WeightInfo = ();
	type MaxAuthorities = MaxAuthorities;
	type MaxNominators = MaxNominatorRewardedPerValidator;
	type KeyOwnerProof =
		<Historical as KeyOwnerProofSystem<(KeyTypeId, pallet_babe::AuthorityId)>>::Proof;
	type EquivocationReportSystem =
		pallet_babe::EquivocationReportSystem<Self, Offences, Historical, ReportLongevity>;
}

parameter_types! {
	pub const IndexDeposit: Balance = 1 * DOLLARS;
}

impl pallet_indices::Config for Runtime {
	type AccountIndex = AccountIndex;
	type Currency = Balances;
	type Deposit = IndexDeposit;
	type RuntimeEvent = RuntimeEvent;
	type WeightInfo = pallet_indices::weights::SubstrateWeight<Runtime>;
}

parameter_types! {
	pub const ExistentialDeposit: Balance = 1 * DOLLARS;
	// For weight estimation, we assume that the most locks on an individual account will be 50.
	// This number may need to be adjusted in the future if this assumption no longer holds true.
	pub const MaxLocks: u32 = 50;
	pub const MaxReserves: u32 = 50;
}

impl pallet_balances::Config for Runtime {
	type MaxLocks = MaxLocks;
	type MaxReserves = MaxReserves;
	type ReserveIdentifier = [u8; 8];
	type Balance = Balance;
	type DustRemoval = ();
	type RuntimeEvent = RuntimeEvent;
	type RuntimeTask = RuntimeTask;
	type ExistentialDeposit = ExistentialDeposit;
	type AccountStore = frame_system::Pallet<Runtime>;
	type WeightInfo = pallet_balances::weights::SubstrateWeight<Runtime>;
	type FreezeIdentifier = RuntimeFreezeReason;
	type MaxFreezes = ConstU32<1>;
	type RuntimeHoldReason = RuntimeHoldReason;
	type MaxHolds = ConstU32<2>;
}

parameter_types! {
	pub const TransactionByteFee: Balance = 10 * MILLICENTS;
	pub const OperationalFeeMultiplier: u8 = 5;
	pub const TargetBlockFullness: Perquintill = Perquintill::from_percent(25);
	pub AdjustmentVariable: Multiplier = Multiplier::saturating_from_rational(1, 100_000);
	pub MinimumMultiplier: Multiplier = Multiplier::saturating_from_rational(1, 1_000_000_000u128);
	pub MaximumMultiplier: Multiplier = Bounded::max_value();
}

impl pallet_transaction_payment::Config for Runtime {
	type RuntimeEvent = RuntimeEvent;
	type OnChargeTransaction = CurrencyAdapter<Balances, DealWithFees>;
	type OperationalFeeMultiplier = OperationalFeeMultiplier;
	type WeightToFee = IdentityFee<Balance>;
	type LengthToFee = ConstantMultiplier<Balance, TransactionByteFee>;
	type FeeMultiplierUpdate = TargetedFeeAdjustment<
		Self,
		TargetBlockFullness,
		AdjustmentVariable,
		MinimumMultiplier,
		MaximumMultiplier,
	>;
}

impl pallet_asset_tx_payment::Config for Runtime {
	type RuntimeEvent = RuntimeEvent;
	type Fungibles = Assets;
	type OnChargeAssetTransaction = pallet_asset_tx_payment::FungiblesAdapter<
		pallet_assets::BalanceToAssetBalance<Balances, Runtime, ConvertInto, Instance1>,
		CreditToBlockAuthor,
	>;
}

impl pallet_asset_conversion_tx_payment::Config for Runtime {
	type RuntimeEvent = RuntimeEvent;
	type Fungibles = Assets;
	type OnChargeAssetTransaction =
		pallet_asset_conversion_tx_payment::AssetConversionAdapter<Balances, AssetConversion>;
}

parameter_types! {
	pub const MinimumPeriod: Moment = SLOT_DURATION / 2;
}

impl pallet_timestamp::Config for Runtime {
	type Moment = Moment;
	type OnTimestampSet = Babe;
	type MinimumPeriod = MinimumPeriod;
	type WeightInfo = pallet_timestamp::weights::SubstrateWeight<Runtime>;
}

impl pallet_authorship::Config for Runtime {
	type FindAuthor = pallet_session::FindAccountFromAuthorIndex<Self, Babe>;
	type EventHandler = (Staking, ImOnline);
}

impl_opaque_keys! {
	pub struct SessionKeys {
		pub grandpa: Grandpa,
		pub babe: Babe,
		pub im_online: ImOnline,
		pub authority_discovery: AuthorityDiscovery,
		pub mixnet: Mixnet,
	}
}

impl pallet_session::Config for Runtime {
	type RuntimeEvent = RuntimeEvent;
	type ValidatorId = <Self as frame_system::Config>::AccountId;
	type ValidatorIdOf = pallet_staking::StashOf<Self>;
	type ShouldEndSession = Babe;
	type NextSessionRotation = Babe;
	type SessionManager = pallet_session::historical::NoteHistoricalRoot<Self, Staking>;
	type SessionHandler = <SessionKeys as OpaqueKeys>::KeyTypeIdProviders;
	type Keys = SessionKeys;
	type WeightInfo = pallet_session::weights::SubstrateWeight<Runtime>;
}

impl pallet_session::historical::Config for Runtime {
	type FullIdentification = pallet_staking::Exposure<AccountId, Balance>;
	type FullIdentificationOf = pallet_staking::ExposureOf<Runtime>;
}

pallet_staking_reward_curve::build! {
	const REWARD_CURVE: PiecewiseLinear<'static> = curve!(
		min_inflation: 0_025_000,
		max_inflation: 0_100_000,
		ideal_stake: 0_500_000,
		falloff: 0_050_000,
		max_piece_count: 40,
		test_precision: 0_005_000,
	);
}

parameter_types! {
	pub const SessionsPerEra: sp_staking::SessionIndex = 6;
	pub const BondingDuration: sp_staking::EraIndex = 24 * 28;
	pub const SlashDeferDuration: sp_staking::EraIndex = 24 * 7; // 1/4 the bonding duration.
	pub const RewardCurve: &'static PiecewiseLinear<'static> = &REWARD_CURVE;
	pub const MaxNominatorRewardedPerValidator: u32 = 256;
	pub const OffendingValidatorsThreshold: Perbill = Perbill::from_percent(17);
	pub OffchainRepeat: BlockNumber = 5;
	pub HistoryDepth: u32 = 84;
}

/// Upper limit on the number of NPOS nominations.
const MAX_QUOTA_NOMINATIONS: u32 = 16;

pub struct StakingBenchmarkingConfig;
impl pallet_staking::BenchmarkingConfig for StakingBenchmarkingConfig {
	type MaxNominators = ConstU32<1000>;
	type MaxValidators = ConstU32<1000>;
}

impl pallet_staking::Config for Runtime {
	type Currency = Balances;
	type CurrencyBalance = Balance;
	type UnixTime = Timestamp;
	type CurrencyToVote = sp_staking::currency_to_vote::U128CurrencyToVote;
	type RewardRemainder = Treasury;
	type RuntimeEvent = RuntimeEvent;
	type Slash = Treasury; // send the slashed funds to the treasury.
	type Reward = (); // rewards are minted from the void
	type SessionsPerEra = SessionsPerEra;
	type BondingDuration = BondingDuration;
	type SlashDeferDuration = SlashDeferDuration;
	/// A super-majority of the council can cancel the slash.
	type AdminOrigin = EitherOfDiverse<
		EnsureRoot<AccountId>,
		pallet_collective::EnsureProportionAtLeast<AccountId, CouncilCollective, 3, 4>,
	>;
	type SessionInterface = Self;
	type EraPayout = pallet_staking::ConvertCurve<RewardCurve>;
	type NextNewSession = Session;
	type MaxNominatorRewardedPerValidator = MaxNominatorRewardedPerValidator;
	type OffendingValidatorsThreshold = OffendingValidatorsThreshold;
	type ElectionProvider = ElectionProviderMultiPhase;
	type GenesisElectionProvider = onchain::OnChainExecution<OnChainSeqPhragmen>;
	type VoterList = VoterList;
	type NominationsQuota = pallet_staking::FixedNominationsQuota<MAX_QUOTA_NOMINATIONS>;
	// This a placeholder, to be introduced in the next PR as an instance of bags-list
	type TargetList = pallet_staking::UseValidatorsMap<Self>;
	type MaxUnlockingChunks = ConstU32<32>;
	type HistoryDepth = HistoryDepth;
	type EventListeners = NominationPools;
	type WeightInfo = pallet_staking::weights::SubstrateWeight<Runtime>;
	type BenchmarkingConfig = StakingBenchmarkingConfig;
}

impl pallet_fast_unstake::Config for Runtime {
	type RuntimeEvent = RuntimeEvent;
	type ControlOrigin = frame_system::EnsureRoot<AccountId>;
	type BatchSize = ConstU32<64>;
	type Deposit = ConstU128<{ DOLLARS }>;
	type Currency = Balances;
	type Staking = Staking;
	type MaxErasToCheckPerBlock = ConstU32<1>;
	#[cfg(feature = "runtime-benchmarks")]
	type MaxBackersPerValidator = MaxNominatorRewardedPerValidator;
	type WeightInfo = ();
}

parameter_types! {
	// phase durations. 1/4 of the last session for each.
	pub const SignedPhase: u32 = EPOCH_DURATION_IN_BLOCKS / 4;
	pub const UnsignedPhase: u32 = EPOCH_DURATION_IN_BLOCKS / 4;

	// signed config
	pub const SignedRewardBase: Balance = 1 * DOLLARS;
	pub const SignedFixedDeposit: Balance = 1 * DOLLARS;
	pub const SignedDepositIncreaseFactor: Percent = Percent::from_percent(10);
	pub const SignedDepositByte: Balance = 1 * CENTS;

	pub BetterUnsignedThreshold: Perbill = Perbill::from_rational(1u32, 10_000);

	// miner configs
	pub const MultiPhaseUnsignedPriority: TransactionPriority = StakingUnsignedPriority::get() - 1u64;
	pub MinerMaxWeight: Weight = RuntimeBlockWeights::get()
		.get(DispatchClass::Normal)
		.max_extrinsic.expect("Normal extrinsics have a weight limit configured; qed")
		.saturating_sub(BlockExecutionWeight::get());
	// Solution can occupy 90% of normal block size
	pub MinerMaxLength: u32 = Perbill::from_rational(9u32, 10) *
		*RuntimeBlockLength::get()
		.max
		.get(DispatchClass::Normal);
}

frame_election_provider_support::generate_solution_type!(
	#[compact]
	pub struct NposSolution16::<
		VoterIndex = u32,
		TargetIndex = u16,
		Accuracy = sp_runtime::PerU16,
		MaxVoters = MaxElectingVotersSolution,
	>(16)
);

parameter_types! {
	// Note: the EPM in this runtime runs the election on-chain. The election bounds must be
	// carefully set so that an election round fits in one block.
	pub ElectionBoundsMultiPhase: ElectionBounds = ElectionBoundsBuilder::default()
		.voters_count(10_000.into()).targets_count(1_500.into()).build();
	pub ElectionBoundsOnChain: ElectionBounds = ElectionBoundsBuilder::default()
		.voters_count(5_000.into()).targets_count(1_250.into()).build();

	pub MaxNominations: u32 = <NposSolution16 as frame_election_provider_support::NposSolution>::LIMIT as u32;
	pub MaxElectingVotersSolution: u32 = 40_000;
	// The maximum winners that can be elected by the Election pallet which is equivalent to the
	// maximum active validators the staking pallet can have.
	pub MaxActiveValidators: u32 = 1000;
}

/// The numbers configured here could always be more than the the maximum limits of staking pallet
/// to ensure election snapshot will not run out of memory. For now, we set them to smaller values
/// since the staking is bounded and the weight pipeline takes hours for this single pallet.
pub struct ElectionProviderBenchmarkConfig;
impl pallet_election_provider_multi_phase::BenchmarkingConfig for ElectionProviderBenchmarkConfig {
	const VOTERS: [u32; 2] = [1000, 2000];
	const TARGETS: [u32; 2] = [500, 1000];
	const ACTIVE_VOTERS: [u32; 2] = [500, 800];
	const DESIRED_TARGETS: [u32; 2] = [200, 400];
	const SNAPSHOT_MAXIMUM_VOTERS: u32 = 1000;
	const MINER_MAXIMUM_VOTERS: u32 = 1000;
	const MAXIMUM_TARGETS: u32 = 300;
}

/// Maximum number of iterations for balancing that will be executed in the embedded OCW
/// miner of election provider multi phase.
pub const MINER_MAX_ITERATIONS: u32 = 10;

/// A source of random balance for NposSolver, which is meant to be run by the OCW election miner.
pub struct OffchainRandomBalancing;
impl Get<Option<BalancingConfig>> for OffchainRandomBalancing {
	fn get() -> Option<BalancingConfig> {
		use sp_runtime::traits::TrailingZeroInput;
		let iterations = match MINER_MAX_ITERATIONS {
			0 => 0,
			max => {
				let seed = sp_io::offchain::random_seed();
				let random = <u32>::decode(&mut TrailingZeroInput::new(&seed))
					.expect("input is padded with zeroes; qed") %
					max.saturating_add(1);
				random as usize
			},
		};

		let config = BalancingConfig { iterations, tolerance: 0 };
		Some(config)
	}
}

pub struct OnChainSeqPhragmen;
impl onchain::Config for OnChainSeqPhragmen {
	type System = Runtime;
	type Solver = SequentialPhragmen<
		AccountId,
		pallet_election_provider_multi_phase::SolutionAccuracyOf<Runtime>,
	>;
	type DataProvider = <Runtime as pallet_election_provider_multi_phase::Config>::DataProvider;
	type WeightInfo = frame_election_provider_support::weights::SubstrateWeight<Runtime>;
	type MaxWinners = <Runtime as pallet_election_provider_multi_phase::Config>::MaxWinners;
	type Bounds = ElectionBoundsOnChain;
}

impl pallet_election_provider_multi_phase::MinerConfig for Runtime {
	type AccountId = AccountId;
	type MaxLength = MinerMaxLength;
	type MaxWeight = MinerMaxWeight;
	type Solution = NposSolution16;
	type MaxVotesPerVoter =
	<<Self as pallet_election_provider_multi_phase::Config>::DataProvider as ElectionDataProvider>::MaxVotesPerVoter;
	type MaxWinners = MaxActiveValidators;

	// The unsigned submissions have to respect the weight of the submit_unsigned call, thus their
	// weight estimate function is wired to this call's weight.
	fn solution_weight(v: u32, t: u32, a: u32, d: u32) -> Weight {
		<
			<Self as pallet_election_provider_multi_phase::Config>::WeightInfo
			as
			pallet_election_provider_multi_phase::WeightInfo
		>::submit_unsigned(v, t, a, d)
	}
}

impl pallet_election_provider_multi_phase::Config for Runtime {
	type RuntimeEvent = RuntimeEvent;
	type Currency = Balances;
	type EstimateCallFee = TransactionPayment;
	type SignedPhase = SignedPhase;
	type UnsignedPhase = UnsignedPhase;
	type BetterUnsignedThreshold = BetterUnsignedThreshold;
	type BetterSignedThreshold = ();
	type OffchainRepeat = OffchainRepeat;
	type MinerTxPriority = MultiPhaseUnsignedPriority;
	type MinerConfig = Self;
	type SignedMaxSubmissions = ConstU32<10>;
	type SignedRewardBase = SignedRewardBase;
	type SignedDepositBase =
		GeometricDepositBase<Balance, SignedFixedDeposit, SignedDepositIncreaseFactor>;
	type SignedDepositByte = SignedDepositByte;
	type SignedMaxRefunds = ConstU32<3>;
	type SignedDepositWeight = ();
	type SignedMaxWeight = MinerMaxWeight;
	type SlashHandler = (); // burn slashes
	type RewardHandler = (); // nothing to do upon rewards
	type DataProvider = Staking;
	type Fallback = onchain::OnChainExecution<OnChainSeqPhragmen>;
	type GovernanceFallback = onchain::OnChainExecution<OnChainSeqPhragmen>;
	type Solver = SequentialPhragmen<AccountId, SolutionAccuracyOf<Self>, OffchainRandomBalancing>;
	type ForceOrigin = EnsureRootOrHalfCouncil;
	type MaxWinners = MaxActiveValidators;
	type ElectionBounds = ElectionBoundsMultiPhase;
	type BenchmarkingConfig = ElectionProviderBenchmarkConfig;
	type WeightInfo = pallet_election_provider_multi_phase::weights::SubstrateWeight<Self>;
}

parameter_types! {
	pub const BagThresholds: &'static [u64] = &voter_bags::THRESHOLDS;
}

type VoterBagsListInstance = pallet_bags_list::Instance1;
impl pallet_bags_list::Config<VoterBagsListInstance> for Runtime {
	type RuntimeEvent = RuntimeEvent;
	/// The voter bags-list is loosely kept up to date, and the real source of truth for the score
	/// of each node is the staking pallet.
	type ScoreProvider = Staking;
	type BagThresholds = BagThresholds;
	type Score = VoteWeight;
	type WeightInfo = pallet_bags_list::weights::SubstrateWeight<Runtime>;
}

parameter_types! {
	pub const PostUnbondPoolsWindow: u32 = 4;
	pub const NominationPoolsPalletId: PalletId = PalletId(*b"py/nopls");
	pub const MaxPointsToBalance: u8 = 10;
}

use sp_runtime::traits::Convert;
pub struct BalanceToU256;
impl Convert<Balance, sp_core::U256> for BalanceToU256 {
	fn convert(balance: Balance) -> sp_core::U256 {
		sp_core::U256::from(balance)
	}
}
pub struct U256ToBalance;
impl Convert<sp_core::U256, Balance> for U256ToBalance {
	fn convert(n: sp_core::U256) -> Balance {
		n.try_into().unwrap_or(Balance::max_value())
	}
}

impl pallet_nomination_pools::Config for Runtime {
	type WeightInfo = ();
	type RuntimeEvent = RuntimeEvent;
	type Currency = Balances;
	type RuntimeFreezeReason = RuntimeFreezeReason;
	type RewardCounter = FixedU128;
	type BalanceToU256 = BalanceToU256;
	type U256ToBalance = U256ToBalance;
	type Staking = Staking;
	type PostUnbondingPoolsWindow = PostUnbondPoolsWindow;
	type MaxMetadataLen = ConstU32<256>;
	type MaxUnbonding = ConstU32<8>;
	type PalletId = NominationPoolsPalletId;
	type MaxPointsToBalance = MaxPointsToBalance;
}

parameter_types! {
	pub const VoteLockingPeriod: BlockNumber = 30 * DAYS;
}

impl pallet_conviction_voting::Config for Runtime {
	type WeightInfo = pallet_conviction_voting::weights::SubstrateWeight<Self>;
	type RuntimeEvent = RuntimeEvent;
	type Currency = Balances;
	type VoteLockingPeriod = VoteLockingPeriod;
	type MaxVotes = ConstU32<512>;
	type MaxTurnout = frame_support::traits::TotalIssuanceOf<Balances, Self::AccountId>;
	type Polls = Referenda;
}

parameter_types! {
	pub const AlarmInterval: BlockNumber = 1;
	pub const SubmissionDeposit: Balance = 100 * DOLLARS;
	pub const UndecidingTimeout: BlockNumber = 28 * DAYS;
}

pub struct TracksInfo;
impl pallet_referenda::TracksInfo<Balance, BlockNumber> for TracksInfo {
	type Id = u16;
	type RuntimeOrigin = <RuntimeOrigin as frame_support::traits::OriginTrait>::PalletsOrigin;
	fn tracks() -> &'static [(Self::Id, pallet_referenda::TrackInfo<Balance, BlockNumber>)] {
		static DATA: [(u16, pallet_referenda::TrackInfo<Balance, BlockNumber>); 1] = [(
			0u16,
			pallet_referenda::TrackInfo {
				name: "root",
				max_deciding: 1,
				decision_deposit: 10,
				prepare_period: 4,
				decision_period: 4,
				confirm_period: 2,
				min_enactment_period: 4,
				min_approval: pallet_referenda::Curve::LinearDecreasing {
					length: Perbill::from_percent(100),
					floor: Perbill::from_percent(50),
					ceil: Perbill::from_percent(100),
				},
				min_support: pallet_referenda::Curve::LinearDecreasing {
					length: Perbill::from_percent(100),
					floor: Perbill::from_percent(0),
					ceil: Perbill::from_percent(100),
				},
			},
		)];
		&DATA[..]
	}
	fn track_for(id: &Self::RuntimeOrigin) -> Result<Self::Id, ()> {
		if let Ok(system_origin) = frame_system::RawOrigin::try_from(id.clone()) {
			match system_origin {
				frame_system::RawOrigin::Root => Ok(0),
				_ => Err(()),
			}
		} else {
			Err(())
		}
	}
}
pallet_referenda::impl_tracksinfo_get!(TracksInfo, Balance, BlockNumber);

impl pallet_referenda::Config for Runtime {
	type WeightInfo = pallet_referenda::weights::SubstrateWeight<Self>;
	type RuntimeCall = RuntimeCall;
	type RuntimeEvent = RuntimeEvent;
	type Scheduler = Scheduler;
	type Currency = pallet_balances::Pallet<Self>;
	type SubmitOrigin = EnsureSigned<AccountId>;
	type CancelOrigin = EnsureRoot<AccountId>;
	type KillOrigin = EnsureRoot<AccountId>;
	type Slash = ();
	type Votes = pallet_conviction_voting::VotesOf<Runtime>;
	type Tally = pallet_conviction_voting::TallyOf<Runtime>;
	type SubmissionDeposit = SubmissionDeposit;
	type MaxQueued = ConstU32<100>;
	type UndecidingTimeout = UndecidingTimeout;
	type AlarmInterval = AlarmInterval;
	type Tracks = TracksInfo;
	type Preimages = Preimage;
}

impl pallet_referenda::Config<pallet_referenda::Instance2> for Runtime {
	type WeightInfo = pallet_referenda::weights::SubstrateWeight<Self>;
	type RuntimeCall = RuntimeCall;
	type RuntimeEvent = RuntimeEvent;
	type Scheduler = Scheduler;
	type Currency = pallet_balances::Pallet<Self>;
	type SubmitOrigin = EnsureSigned<AccountId>;
	type CancelOrigin = EnsureRoot<AccountId>;
	type KillOrigin = EnsureRoot<AccountId>;
	type Slash = ();
	type Votes = pallet_ranked_collective::Votes;
	type Tally = pallet_ranked_collective::TallyOf<Runtime>;
	type SubmissionDeposit = SubmissionDeposit;
	type MaxQueued = ConstU32<100>;
	type UndecidingTimeout = UndecidingTimeout;
	type AlarmInterval = AlarmInterval;
	type Tracks = TracksInfo;
	type Preimages = Preimage;
}

impl pallet_ranked_collective::Config for Runtime {
	type WeightInfo = pallet_ranked_collective::weights::SubstrateWeight<Self>;
	type RuntimeEvent = RuntimeEvent;
	type PromoteOrigin = EnsureRootWithSuccess<AccountId, ConstU16<65535>>;
	type DemoteOrigin = EnsureRootWithSuccess<AccountId, ConstU16<65535>>;
	type Polls = RankedPolls;
	type MinRankOfClass = traits::Identity;
	type VoteWeight = pallet_ranked_collective::Geometric;
}

impl pallet_remark::Config for Runtime {
	type WeightInfo = pallet_remark::weights::SubstrateWeight<Self>;
	type RuntimeEvent = RuntimeEvent;
}

impl pallet_root_testing::Config for Runtime {}

parameter_types! {
	pub const LaunchPeriod: BlockNumber = 28 * 24 * 60 * MINUTES;
	pub const VotingPeriod: BlockNumber = 28 * 24 * 60 * MINUTES;
	pub const FastTrackVotingPeriod: BlockNumber = 3 * 24 * 60 * MINUTES;
	pub const MinimumDeposit: Balance = 100 * DOLLARS;
	pub const EnactmentPeriod: BlockNumber = 30 * 24 * 60 * MINUTES;
	pub const CooloffPeriod: BlockNumber = 28 * 24 * 60 * MINUTES;
	pub const MaxProposals: u32 = 100;
}

impl pallet_democracy::Config for Runtime {
	type RuntimeEvent = RuntimeEvent;
	type Currency = Balances;
	type EnactmentPeriod = EnactmentPeriod;
	type LaunchPeriod = LaunchPeriod;
	type VotingPeriod = VotingPeriod;
	type VoteLockingPeriod = EnactmentPeriod; // Same as EnactmentPeriod
	type MinimumDeposit = MinimumDeposit;
	/// A straight majority of the council can decide what their next motion is.
	type ExternalOrigin =
		pallet_collective::EnsureProportionAtLeast<AccountId, CouncilCollective, 1, 2>;
	/// A super-majority can have the next scheduled referendum be a straight majority-carries vote.
	type ExternalMajorityOrigin =
		pallet_collective::EnsureProportionAtLeast<AccountId, CouncilCollective, 3, 4>;
	/// A unanimous council can have the next scheduled referendum be a straight default-carries
	/// (NTB) vote.
	type ExternalDefaultOrigin =
		pallet_collective::EnsureProportionAtLeast<AccountId, CouncilCollective, 1, 1>;
	type SubmitOrigin = EnsureSigned<AccountId>;
	/// Two thirds of the technical committee can have an ExternalMajority/ExternalDefault vote
	/// be tabled immediately and with a shorter voting/enactment period.
	type FastTrackOrigin =
		pallet_collective::EnsureProportionAtLeast<AccountId, TechnicalCollective, 2, 3>;
	type InstantOrigin =
		pallet_collective::EnsureProportionAtLeast<AccountId, TechnicalCollective, 1, 1>;
	type InstantAllowed = ConstBool<true>;
	type FastTrackVotingPeriod = FastTrackVotingPeriod;
	// To cancel a proposal which has been passed, 2/3 of the council must agree to it.
	type CancellationOrigin =
		pallet_collective::EnsureProportionAtLeast<AccountId, CouncilCollective, 2, 3>;
	// To cancel a proposal before it has been passed, the technical committee must be unanimous or
	// Root must agree.
	type CancelProposalOrigin = EitherOfDiverse<
		EnsureRoot<AccountId>,
		pallet_collective::EnsureProportionAtLeast<AccountId, TechnicalCollective, 1, 1>,
	>;
	type BlacklistOrigin = EnsureRoot<AccountId>;
	// Any single technical committee member may veto a coming council proposal, however they can
	// only do it once and it lasts only for the cool-off period.
	type VetoOrigin = pallet_collective::EnsureMember<AccountId, TechnicalCollective>;
	type CooloffPeriod = CooloffPeriod;
	type Slash = Treasury;
	type Scheduler = Scheduler;
	type PalletsOrigin = OriginCaller;
	type MaxVotes = ConstU32<100>;
	type WeightInfo = pallet_democracy::weights::SubstrateWeight<Runtime>;
	type MaxProposals = MaxProposals;
	type Preimages = Preimage;
	type MaxDeposits = ConstU32<100>;
	type MaxBlacklisted = ConstU32<100>;
}

parameter_types! {
	pub const CouncilMotionDuration: BlockNumber = 5 * DAYS;
	pub const CouncilMaxProposals: u32 = 100;
	pub const CouncilMaxMembers: u32 = 100;
}

type CouncilCollective = pallet_collective::Instance1;
impl pallet_collective::Config<CouncilCollective> for Runtime {
	type RuntimeOrigin = RuntimeOrigin;
	type Proposal = RuntimeCall;
	type RuntimeEvent = RuntimeEvent;
	type MotionDuration = CouncilMotionDuration;
	type MaxProposals = CouncilMaxProposals;
	type MaxMembers = CouncilMaxMembers;
	type DefaultVote = pallet_collective::PrimeDefaultVote;
	type WeightInfo = pallet_collective::weights::SubstrateWeight<Runtime>;
	type SetMembersOrigin = EnsureRoot<Self::AccountId>;
	type MaxProposalWeight = MaxCollectivesProposalWeight;
}

parameter_types! {
	pub const CandidacyBond: Balance = 10 * DOLLARS;
	// 1 storage item created, key size is 32 bytes, value size is 16+16.
	pub const VotingBondBase: Balance = deposit(1, 64);
	// additional data per vote is 32 bytes (account id).
	pub const VotingBondFactor: Balance = deposit(0, 32);
	pub const TermDuration: BlockNumber = 7 * DAYS;
	pub const DesiredMembers: u32 = 13;
	pub const DesiredRunnersUp: u32 = 7;
	pub const MaxVotesPerVoter: u32 = 16;
	pub const MaxVoters: u32 = 512;
	pub const MaxCandidates: u32 = 64;
	pub const ElectionsPhragmenPalletId: LockIdentifier = *b"phrelect";
}

// Make sure that there are no more than `MaxMembers` members elected via elections-phragmen.
const_assert!(DesiredMembers::get() <= CouncilMaxMembers::get());

impl pallet_elections_phragmen::Config for Runtime {
	type RuntimeEvent = RuntimeEvent;
	type PalletId = ElectionsPhragmenPalletId;
	type Currency = Balances;
	type ChangeMembers = Council;
	// NOTE: this implies that council's genesis members cannot be set directly and must come from
	// this module.
	type InitializeMembers = Council;
	type CurrencyToVote = sp_staking::currency_to_vote::U128CurrencyToVote;
	type CandidacyBond = CandidacyBond;
	type VotingBondBase = VotingBondBase;
	type VotingBondFactor = VotingBondFactor;
	type LoserCandidate = ();
	type KickedMember = ();
	type DesiredMembers = DesiredMembers;
	type DesiredRunnersUp = DesiredRunnersUp;
	type TermDuration = TermDuration;
	type MaxVoters = MaxVoters;
	type MaxVotesPerVoter = MaxVotesPerVoter;
	type MaxCandidates = MaxCandidates;
	type WeightInfo = pallet_elections_phragmen::weights::SubstrateWeight<Runtime>;
}

parameter_types! {
	pub const TechnicalMotionDuration: BlockNumber = 5 * DAYS;
	pub const TechnicalMaxProposals: u32 = 100;
	pub const TechnicalMaxMembers: u32 = 100;
}

type TechnicalCollective = pallet_collective::Instance2;
impl pallet_collective::Config<TechnicalCollective> for Runtime {
	type RuntimeOrigin = RuntimeOrigin;
	type Proposal = RuntimeCall;
	type RuntimeEvent = RuntimeEvent;
	type MotionDuration = TechnicalMotionDuration;
	type MaxProposals = TechnicalMaxProposals;
	type MaxMembers = TechnicalMaxMembers;
	type DefaultVote = pallet_collective::PrimeDefaultVote;
	type WeightInfo = pallet_collective::weights::SubstrateWeight<Runtime>;
	type SetMembersOrigin = EnsureRoot<Self::AccountId>;
	type MaxProposalWeight = MaxCollectivesProposalWeight;
}

type EnsureRootOrHalfCouncil = EitherOfDiverse<
	EnsureRoot<AccountId>,
	pallet_collective::EnsureProportionMoreThan<AccountId, CouncilCollective, 1, 2>,
>;
impl pallet_membership::Config<pallet_membership::Instance1> for Runtime {
	type RuntimeEvent = RuntimeEvent;
	type AddOrigin = EnsureRootOrHalfCouncil;
	type RemoveOrigin = EnsureRootOrHalfCouncil;
	type SwapOrigin = EnsureRootOrHalfCouncil;
	type ResetOrigin = EnsureRootOrHalfCouncil;
	type PrimeOrigin = EnsureRootOrHalfCouncil;
	type MembershipInitialized = TechnicalCommittee;
	type MembershipChanged = TechnicalCommittee;
	type MaxMembers = TechnicalMaxMembers;
	type WeightInfo = pallet_membership::weights::SubstrateWeight<Runtime>;
}

parameter_types! {
	pub const ProposalBond: Permill = Permill::from_percent(5);
	pub const ProposalBondMinimum: Balance = 1 * DOLLARS;
	pub const SpendPeriod: BlockNumber = 1 * DAYS;
	pub const Burn: Permill = Permill::from_percent(50);
	pub const TipCountdown: BlockNumber = 1 * DAYS;
	pub const TipFindersFee: Percent = Percent::from_percent(20);
	pub const TipReportDepositBase: Balance = 1 * DOLLARS;
	pub const DataDepositPerByte: Balance = 1 * CENTS;
	pub const TreasuryPalletId: PalletId = PalletId(*b"py/trsry");
	pub const MaximumReasonLength: u32 = 300;
	pub const MaxApprovals: u32 = 100;
	pub const MaxBalance: Balance = Balance::max_value();
	pub const SpendPayoutPeriod: BlockNumber = 30 * DAYS;
}

impl pallet_treasury::Config for Runtime {
	type PalletId = TreasuryPalletId;
	type Currency = Balances;
	type ApproveOrigin = EitherOfDiverse<
		EnsureRoot<AccountId>,
		pallet_collective::EnsureProportionAtLeast<AccountId, CouncilCollective, 3, 5>,
	>;
	type RejectOrigin = EitherOfDiverse<
		EnsureRoot<AccountId>,
		pallet_collective::EnsureProportionMoreThan<AccountId, CouncilCollective, 1, 2>,
	>;
	type RuntimeEvent = RuntimeEvent;
	type OnSlash = ();
	type ProposalBond = ProposalBond;
	type ProposalBondMinimum = ProposalBondMinimum;
	type ProposalBondMaximum = ();
	type SpendPeriod = SpendPeriod;
	type Burn = Burn;
	type BurnDestination = ();
	type SpendFunds = Bounties;
	type WeightInfo = pallet_treasury::weights::SubstrateWeight<Runtime>;
	type MaxApprovals = MaxApprovals;
	type SpendOrigin = EnsureWithSuccess<EnsureRoot<AccountId>, AccountId, MaxBalance>;
	type AssetKind = u32;
	type Beneficiary = AccountId;
	type BeneficiaryLookup = Indices;
	type Paymaster = PayAssetFromAccount<Assets, TreasuryAccount>;
	type BalanceConverter = AssetRate;
	type PayoutPeriod = SpendPayoutPeriod;
	#[cfg(feature = "runtime-benchmarks")]
	type BenchmarkHelper = ();
}

impl pallet_asset_rate::Config for Runtime {
	type CreateOrigin = EnsureRoot<AccountId>;
	type RemoveOrigin = EnsureRoot<AccountId>;
	type UpdateOrigin = EnsureRoot<AccountId>;
	type Currency = Balances;
	type AssetKind = u32;
	type RuntimeEvent = RuntimeEvent;
	type WeightInfo = pallet_asset_rate::weights::SubstrateWeight<Runtime>;
	#[cfg(feature = "runtime-benchmarks")]
	type BenchmarkHelper = ();
}

parameter_types! {
	pub const BountyCuratorDeposit: Permill = Permill::from_percent(50);
	pub const BountyValueMinimum: Balance = 5 * DOLLARS;
	pub const BountyDepositBase: Balance = 1 * DOLLARS;
	pub const CuratorDepositMultiplier: Permill = Permill::from_percent(50);
	pub const CuratorDepositMin: Balance = 1 * DOLLARS;
	pub const CuratorDepositMax: Balance = 100 * DOLLARS;
	pub const BountyDepositPayoutDelay: BlockNumber = 1 * DAYS;
	pub const BountyUpdatePeriod: BlockNumber = 14 * DAYS;
}

impl pallet_bounties::Config for Runtime {
	type RuntimeEvent = RuntimeEvent;
	type BountyDepositBase = BountyDepositBase;
	type BountyDepositPayoutDelay = BountyDepositPayoutDelay;
	type BountyUpdatePeriod = BountyUpdatePeriod;
	type CuratorDepositMultiplier = CuratorDepositMultiplier;
	type CuratorDepositMin = CuratorDepositMin;
	type CuratorDepositMax = CuratorDepositMax;
	type BountyValueMinimum = BountyValueMinimum;
	type DataDepositPerByte = DataDepositPerByte;
	type MaximumReasonLength = MaximumReasonLength;
	type WeightInfo = pallet_bounties::weights::SubstrateWeight<Runtime>;
	type ChildBountyManager = ChildBounties;
}

parameter_types! {
	/// Allocate at most 20% of each block for message processing.
	///
	/// Is set to 20% since the scheduler can already consume a maximum of 80%.
	pub MessageQueueServiceWeight: Option<Weight> = Some(Perbill::from_percent(20) * RuntimeBlockWeights::get().max_block);
}

impl pallet_message_queue::Config for Runtime {
	type RuntimeEvent = RuntimeEvent;
	type WeightInfo = ();
	/// NOTE: Always set this to `NoopMessageProcessor` for benchmarking.
	type MessageProcessor = pallet_message_queue::mock_helpers::NoopMessageProcessor<u32>;
	type Size = u32;
	type QueueChangeHandler = ();
	type QueuePausedQuery = ();
	type HeapSize = ConstU32<{ 64 * 1024 }>;
	type MaxStale = ConstU32<128>;
	type ServiceWeight = MessageQueueServiceWeight;
}

parameter_types! {
	pub const ChildBountyValueMinimum: Balance = 1 * DOLLARS;
}

impl pallet_child_bounties::Config for Runtime {
	type RuntimeEvent = RuntimeEvent;
	type MaxActiveChildBountyCount = ConstU32<5>;
	type ChildBountyValueMinimum = ChildBountyValueMinimum;
	type WeightInfo = pallet_child_bounties::weights::SubstrateWeight<Runtime>;
}

impl pallet_tips::Config for Runtime {
	type RuntimeEvent = RuntimeEvent;
	type DataDepositPerByte = DataDepositPerByte;
	type MaximumReasonLength = MaximumReasonLength;
	type Tippers = Elections;
	type TipCountdown = TipCountdown;
	type TipFindersFee = TipFindersFee;
	type TipReportDepositBase = TipReportDepositBase;
	type MaxTipAmount = ConstU128<{ 500 * DOLLARS }>;
	type WeightInfo = pallet_tips::weights::SubstrateWeight<Runtime>;
}

parameter_types! {
	pub const DepositPerItem: Balance = deposit(1, 0);
	pub const DepositPerByte: Balance = deposit(0, 1);
	pub const DefaultDepositLimit: Balance = deposit(1024, 1024 * 1024);
	pub Schedule: pallet_contracts::Schedule<Runtime> = Default::default();
	pub CodeHashLockupDepositPercent: Perbill = Perbill::from_percent(30);
}

impl pallet_contracts::Config for Runtime {
	type Time = Timestamp;
	type Randomness = RandomnessCollectiveFlip;
	type Currency = Balances;
	type RuntimeEvent = RuntimeEvent;
	type RuntimeCall = RuntimeCall;
	/// The safest default is to allow no calls at all.
	///
	/// Runtimes should whitelist dispatchables that are allowed to be called from contracts
	/// and make sure they are stable. Dispatchables exposed to contracts are not allowed to
	/// change because that would break already deployed contracts. The `Call` structure itself
	/// is not allowed to change the indices of existing pallets, too.
	type CallFilter = Nothing;
	type DepositPerItem = DepositPerItem;
	type DepositPerByte = DepositPerByte;
	type DefaultDepositLimit = DefaultDepositLimit;
	type CallStack = [pallet_contracts::Frame<Self>; 5];
	type WeightPrice = pallet_transaction_payment::Pallet<Self>;
	type WeightInfo = pallet_contracts::weights::SubstrateWeight<Self>;
	type ChainExtension = ();
	type Schedule = Schedule;
	type AddressGenerator = pallet_contracts::DefaultAddressGenerator;
	type MaxCodeLen = ConstU32<{ 123 * 1024 }>;
	type MaxStorageKeyLen = ConstU32<128>;
	type UnsafeUnstableInterface = ConstBool<false>;
	type MaxDebugBufferLen = ConstU32<{ 2 * 1024 * 1024 }>;
	type RuntimeHoldReason = RuntimeHoldReason;
	#[cfg(not(feature = "runtime-benchmarks"))]
	type Migrations = ();
	#[cfg(feature = "runtime-benchmarks")]
	type Migrations = pallet_contracts::migration::codegen::BenchMigrations;
	type MaxDelegateDependencies = ConstU32<32>;
	type CodeHashLockupDepositPercent = CodeHashLockupDepositPercent;
	type Debug = ();
	type Environment = ();
}

impl pallet_sudo::Config for Runtime {
	type RuntimeEvent = RuntimeEvent;
	type RuntimeCall = RuntimeCall;
	type WeightInfo = pallet_sudo::weights::SubstrateWeight<Runtime>;
}

parameter_types! {
	pub const ImOnlineUnsignedPriority: TransactionPriority = TransactionPriority::max_value();
	/// We prioritize im-online heartbeats over election solution submission.
	pub const StakingUnsignedPriority: TransactionPriority = TransactionPriority::max_value() / 2;
	pub const MaxAuthorities: u32 = 100;
	pub const MaxKeys: u32 = 10_000;
	pub const MaxPeerInHeartbeats: u32 = 10_000;
}

impl<LocalCall> frame_system::offchain::CreateSignedTransaction<LocalCall> for Runtime
where
	RuntimeCall: From<LocalCall>,
{
	fn create_transaction<C: frame_system::offchain::AppCrypto<Self::Public, Self::Signature>>(
		call: RuntimeCall,
		public: <Signature as traits::Verify>::Signer,
		account: AccountId,
		nonce: Nonce,
	) -> Option<(RuntimeCall, <UncheckedExtrinsic as traits::Extrinsic>::SignaturePayload)> {
		let tip = 0;
		// take the biggest period possible.
		let period =
			BlockHashCount::get().checked_next_power_of_two().map(|c| c / 2).unwrap_or(2) as u64;
		let current_block = System::block_number()
			.saturated_into::<u64>()
			// The `System::block_number` is initialized with `n+1`,
			// so the actual block number is `n`.
			.saturating_sub(1);
		let era = Era::mortal(period, current_block);
		let extra = (
			frame_system::CheckNonZeroSender::<Runtime>::new(),
			frame_system::CheckSpecVersion::<Runtime>::new(),
			frame_system::CheckTxVersion::<Runtime>::new(),
			frame_system::CheckGenesis::<Runtime>::new(),
			frame_system::CheckEra::<Runtime>::from(era),
			frame_system::CheckNonce::<Runtime>::from(nonce),
			frame_system::CheckWeight::<Runtime>::new(),
			pallet_asset_conversion_tx_payment::ChargeAssetTxPayment::<Runtime>::from(tip, None),
		);
		let raw_payload = SignedPayload::new(call, extra)
			.map_err(|e| {
				log::warn!("Unable to create signed payload: {:?}", e);
			})
			.ok()?;
		let signature = raw_payload.using_encoded(|payload| C::sign(payload, public))?;
		let address = Indices::unlookup(account);
		let (call, extra, _) = raw_payload.deconstruct();
		Some((call, (address, signature, extra)))
	}
}

impl frame_system::offchain::SigningTypes for Runtime {
	type Public = <Signature as traits::Verify>::Signer;
	type Signature = Signature;
}

impl<C> frame_system::offchain::SendTransactionTypes<C> for Runtime
where
	RuntimeCall: From<C>,
{
	type Extrinsic = UncheckedExtrinsic;
	type OverarchingCall = RuntimeCall;
}

impl pallet_im_online::Config for Runtime {
	type AuthorityId = ImOnlineId;
	type RuntimeEvent = RuntimeEvent;
	type NextSessionRotation = Babe;
	type ValidatorSet = Historical;
	type ReportUnresponsiveness = Offences;
	type UnsignedPriority = ImOnlineUnsignedPriority;
	type WeightInfo = pallet_im_online::weights::SubstrateWeight<Runtime>;
	type MaxKeys = MaxKeys;
	type MaxPeerInHeartbeats = MaxPeerInHeartbeats;
}

impl pallet_offences::Config for Runtime {
	type RuntimeEvent = RuntimeEvent;
	type IdentificationTuple = pallet_session::historical::IdentificationTuple<Self>;
	type OnOffenceHandler = Staking;
}

impl pallet_authority_discovery::Config for Runtime {
	type MaxAuthorities = MaxAuthorities;
}

parameter_types! {
	pub const MaxSetIdSessionEntries: u32 = BondingDuration::get() * SessionsPerEra::get();
}

impl pallet_grandpa::Config for Runtime {
	type RuntimeEvent = RuntimeEvent;
	type WeightInfo = ();
	type MaxAuthorities = MaxAuthorities;
	type MaxNominators = MaxNominatorRewardedPerValidator;
	type MaxSetIdSessionEntries = MaxSetIdSessionEntries;
	type KeyOwnerProof = <Historical as KeyOwnerProofSystem<(KeyTypeId, GrandpaId)>>::Proof;
	type EquivocationReportSystem =
		pallet_grandpa::EquivocationReportSystem<Self, Offences, Historical, ReportLongevity>;
}

parameter_types! {
	pub const BasicDeposit: Balance = 10 * DOLLARS;       // 258 bytes on-chain
	pub const FieldDeposit: Balance = 250 * CENTS;        // 66 bytes on-chain
	pub const SubAccountDeposit: Balance = 2 * DOLLARS;   // 53 bytes on-chain
	pub const MaxSubAccounts: u32 = 100;
	pub const MaxAdditionalFields: u32 = 100;
	pub const MaxRegistrars: u32 = 20;
}

impl pallet_identity::Config for Runtime {
	type RuntimeEvent = RuntimeEvent;
	type Currency = Balances;
	type BasicDeposit = BasicDeposit;
	type FieldDeposit = FieldDeposit;
	type SubAccountDeposit = SubAccountDeposit;
	type MaxSubAccounts = MaxSubAccounts;
	type MaxAdditionalFields = MaxAdditionalFields;
	type MaxRegistrars = MaxRegistrars;
	type Slashed = Treasury;
	type ForceOrigin = EnsureRootOrHalfCouncil;
	type RegistrarOrigin = EnsureRootOrHalfCouncil;
	type WeightInfo = pallet_identity::weights::SubstrateWeight<Runtime>;
}

parameter_types! {
	pub const ConfigDepositBase: Balance = 5 * DOLLARS;
	pub const FriendDepositFactor: Balance = 50 * CENTS;
	pub const MaxFriends: u16 = 9;
	pub const RecoveryDeposit: Balance = 5 * DOLLARS;
}

impl pallet_recovery::Config for Runtime {
	type RuntimeEvent = RuntimeEvent;
	type WeightInfo = pallet_recovery::weights::SubstrateWeight<Runtime>;
	type RuntimeCall = RuntimeCall;
	type Currency = Balances;
	type ConfigDepositBase = ConfigDepositBase;
	type FriendDepositFactor = FriendDepositFactor;
	type MaxFriends = MaxFriends;
	type RecoveryDeposit = RecoveryDeposit;
}

parameter_types! {
	pub const GraceStrikes: u32 = 10;
	pub const SocietyVotingPeriod: BlockNumber = 80 * HOURS;
	pub const ClaimPeriod: BlockNumber = 80 * HOURS;
	pub const PeriodSpend: Balance = 500 * DOLLARS;
	pub const MaxLockDuration: BlockNumber = 36 * 30 * DAYS;
	pub const ChallengePeriod: BlockNumber = 7 * DAYS;
	pub const MaxPayouts: u32 = 10;
	pub const MaxBids: u32 = 10;
	pub const SocietyPalletId: PalletId = PalletId(*b"py/socie");
}

impl pallet_society::Config for Runtime {
	type RuntimeEvent = RuntimeEvent;
	type PalletId = SocietyPalletId;
	type Currency = Balances;
	type Randomness = RandomnessCollectiveFlip;
	type GraceStrikes = GraceStrikes;
	type PeriodSpend = PeriodSpend;
	type VotingPeriod = SocietyVotingPeriod;
	type ClaimPeriod = ClaimPeriod;
	type MaxLockDuration = MaxLockDuration;
	type FounderSetOrigin =
		pallet_collective::EnsureProportionMoreThan<AccountId, CouncilCollective, 1, 2>;
	type ChallengePeriod = ChallengePeriod;
	type MaxPayouts = MaxPayouts;
	type MaxBids = MaxBids;
	type WeightInfo = pallet_society::weights::SubstrateWeight<Runtime>;
}

parameter_types! {
	pub const MinVestedTransfer: Balance = 100 * DOLLARS;
	pub UnvestedFundsAllowedWithdrawReasons: WithdrawReasons =
		WithdrawReasons::except(WithdrawReasons::TRANSFER | WithdrawReasons::RESERVE);
}

impl pallet_vesting::Config for Runtime {
	type RuntimeEvent = RuntimeEvent;
	type Currency = Balances;
	type BlockNumberToBalance = ConvertInto;
	type MinVestedTransfer = MinVestedTransfer;
	type WeightInfo = pallet_vesting::weights::SubstrateWeight<Runtime>;
	type UnvestedFundsAllowedWithdrawReasons = UnvestedFundsAllowedWithdrawReasons;
	// `VestingInfo` encode length is 36bytes. 28 schedules gets encoded as 1009 bytes, which is the
	// highest number of schedules that encodes less than 2^10.
	const MAX_VESTING_SCHEDULES: u32 = 28;
}

impl pallet_mmr::Config for Runtime {
	const INDEXING_PREFIX: &'static [u8] = b"mmr";
	type Hashing = <Runtime as frame_system::Config>::Hashing;
	type LeafData = pallet_mmr::ParentNumberAndHash<Self>;
	type OnNewRoot = ();
	type WeightInfo = ();
}

parameter_types! {
	pub const LotteryPalletId: PalletId = PalletId(*b"py/lotto");
	pub const MaxCalls: u32 = 10;
	pub const MaxGenerateRandom: u32 = 10;
}

impl pallet_lottery::Config for Runtime {
	type PalletId = LotteryPalletId;
	type RuntimeCall = RuntimeCall;
	type Currency = Balances;
	type Randomness = RandomnessCollectiveFlip;
	type RuntimeEvent = RuntimeEvent;
	type ManagerOrigin = EnsureRoot<AccountId>;
	type MaxCalls = MaxCalls;
	type ValidateCall = Lottery;
	type MaxGenerateRandom = MaxGenerateRandom;
	type WeightInfo = pallet_lottery::weights::SubstrateWeight<Runtime>;
}

parameter_types! {
	pub const AssetDeposit: Balance = 100 * DOLLARS;
	pub const ApprovalDeposit: Balance = 1 * DOLLARS;
	pub const StringLimit: u32 = 50;
	pub const MetadataDepositBase: Balance = 10 * DOLLARS;
	pub const MetadataDepositPerByte: Balance = 1 * DOLLARS;
}

impl pallet_assets::Config<Instance1> for Runtime {
	type RuntimeEvent = RuntimeEvent;
	type Balance = u128;
	type AssetId = u32;
	type AssetIdParameter = codec::Compact<u32>;
	type Currency = Balances;
	type CreateOrigin = AsEnsureOriginWithArg<EnsureSigned<AccountId>>;
	type ForceOrigin = EnsureRoot<AccountId>;
	type AssetDeposit = AssetDeposit;
	type AssetAccountDeposit = ConstU128<DOLLARS>;
	type MetadataDepositBase = MetadataDepositBase;
	type MetadataDepositPerByte = MetadataDepositPerByte;
	type ApprovalDeposit = ApprovalDeposit;
	type StringLimit = StringLimit;
	type Freezer = ();
	type Extra = ();
	type CallbackHandle = ();
	type WeightInfo = pallet_assets::weights::SubstrateWeight<Runtime>;
	type RemoveItemsLimit = ConstU32<1000>;
	#[cfg(feature = "runtime-benchmarks")]
	type BenchmarkHelper = ();
}

ord_parameter_types! {
	pub const AssetConversionOrigin: AccountId = AccountIdConversion::<AccountId>::into_account_truncating(&AssetConversionPalletId::get());
}

impl pallet_assets::Config<Instance2> for Runtime {
	type RuntimeEvent = RuntimeEvent;
	type Balance = u128;
	type AssetId = u32;
	type AssetIdParameter = codec::Compact<u32>;
	type Currency = Balances;
	type CreateOrigin = AsEnsureOriginWithArg<EnsureSignedBy<AssetConversionOrigin, AccountId>>;
	type ForceOrigin = EnsureRoot<AccountId>;
	type AssetDeposit = AssetDeposit;
	type AssetAccountDeposit = ConstU128<DOLLARS>;
	type MetadataDepositBase = MetadataDepositBase;
	type MetadataDepositPerByte = MetadataDepositPerByte;
	type ApprovalDeposit = ApprovalDeposit;
	type StringLimit = StringLimit;
	type Freezer = ();
	type Extra = ();
	type WeightInfo = pallet_assets::weights::SubstrateWeight<Runtime>;
	type RemoveItemsLimit = ConstU32<1000>;
	type CallbackHandle = ();
	#[cfg(feature = "runtime-benchmarks")]
	type BenchmarkHelper = ();
}

parameter_types! {
	pub const AssetConversionPalletId: PalletId = PalletId(*b"py/ascon");
	pub AllowMultiAssetPools: bool = true;
	pub const PoolSetupFee: Balance = 1 * DOLLARS; // should be more or equal to the existential deposit
	pub const MintMinLiquidity: Balance = 100;  // 100 is good enough when the main currency has 10-12 decimals.
	pub const LiquidityWithdrawalFee: Permill = Permill::from_percent(0);  // should be non-zero if AllowMultiAssetPools is true, otherwise can be zero.
}

impl pallet_asset_conversion::Config for Runtime {
	type RuntimeEvent = RuntimeEvent;
	type Currency = Balances;
	type AssetBalance = <Self as pallet_balances::Config>::Balance;
	type HigherPrecisionBalance = sp_core::U256;
	type Assets = Assets;
	type Balance = u128;
	type PoolAssets = PoolAssets;
	type AssetId = <Self as pallet_assets::Config<Instance1>>::AssetId;
	type MultiAssetId = NativeOrAssetId<u32>;
	type PoolAssetId = <Self as pallet_assets::Config<Instance2>>::AssetId;
	type PalletId = AssetConversionPalletId;
	type LPFee = ConstU32<3>; // means 0.3%
	type PoolSetupFee = PoolSetupFee;
	type PoolSetupFeeReceiver = AssetConversionOrigin;
	type LiquidityWithdrawalFee = LiquidityWithdrawalFee;
	type WeightInfo = pallet_asset_conversion::weights::SubstrateWeight<Runtime>;
	type AllowMultiAssetPools = AllowMultiAssetPools;
	type MaxSwapPathLength = ConstU32<4>;
	type MintMinLiquidity = MintMinLiquidity;
	type MultiAssetIdConverter = NativeOrAssetIdConverter<u32>;
	#[cfg(feature = "runtime-benchmarks")]
	type BenchmarkHelper = ();
}

parameter_types! {
	pub const QueueCount: u32 = 300;
	pub const MaxQueueLen: u32 = 1000;
	pub const FifoQueueLen: u32 = 500;
	pub const NisBasePeriod: BlockNumber = 30 * DAYS;
	pub const MinBid: Balance = 100 * DOLLARS;
	pub const MinReceipt: Perquintill = Perquintill::from_percent(1);
	pub const IntakePeriod: BlockNumber = 10;
	pub MaxIntakeWeight: Weight = MAXIMUM_BLOCK_WEIGHT / 10;
	pub const ThawThrottle: (Perquintill, BlockNumber) = (Perquintill::from_percent(25), 5);
	pub Target: Perquintill = Perquintill::zero();
	pub const NisPalletId: PalletId = PalletId(*b"py/nis  ");
}

impl pallet_nis::Config for Runtime {
	type WeightInfo = pallet_nis::weights::SubstrateWeight<Runtime>;
	type RuntimeEvent = RuntimeEvent;
	type Currency = Balances;
	type CurrencyBalance = Balance;
	type FundOrigin = frame_system::EnsureSigned<AccountId>;
	type Counterpart = ItemOf<Assets, ConstU32<9u32>, AccountId>;
	type CounterpartAmount = WithMaximumOf<ConstU128<21_000_000_000_000_000_000u128>>;
	type Deficit = ();
	type IgnoredIssuance = ();
	type Target = Target;
	type PalletId = NisPalletId;
	type QueueCount = QueueCount;
	type MaxQueueLen = MaxQueueLen;
	type FifoQueueLen = FifoQueueLen;
	type BasePeriod = NisBasePeriod;
	type MinBid = MinBid;
	type MinReceipt = MinReceipt;
	type IntakePeriod = IntakePeriod;
	type MaxIntakeWeight = MaxIntakeWeight;
	type ThawThrottle = ThawThrottle;
	type RuntimeHoldReason = RuntimeHoldReason;
}

parameter_types! {
	pub const CollectionDeposit: Balance = 100 * DOLLARS;
	pub const ItemDeposit: Balance = 1 * DOLLARS;
	pub const ApprovalsLimit: u32 = 20;
	pub const ItemAttributesApprovalsLimit: u32 = 20;
	pub const MaxTips: u32 = 10;
	pub const MaxDeadlineDuration: BlockNumber = 12 * 30 * DAYS;
}

impl pallet_uniques::Config for Runtime {
	type RuntimeEvent = RuntimeEvent;
	type CollectionId = u32;
	type ItemId = u32;
	type Currency = Balances;
	type ForceOrigin = frame_system::EnsureRoot<AccountId>;
	type CollectionDeposit = CollectionDeposit;
	type ItemDeposit = ItemDeposit;
	type MetadataDepositBase = MetadataDepositBase;
	type AttributeDepositBase = MetadataDepositBase;
	type DepositPerByte = MetadataDepositPerByte;
	type StringLimit = ConstU32<128>;
	type KeyLimit = ConstU32<32>;
	type ValueLimit = ConstU32<64>;
	type WeightInfo = pallet_uniques::weights::SubstrateWeight<Runtime>;
	#[cfg(feature = "runtime-benchmarks")]
	type Helper = ();
	type CreateOrigin = AsEnsureOriginWithArg<EnsureSigned<AccountId>>;
	type Locker = ();
}

parameter_types! {
	pub const Budget: Balance = 10_000 * DOLLARS;
	pub TreasuryAccount: AccountId = Treasury::account_id();
}

pub struct SalaryForRank;
impl GetSalary<u16, AccountId, Balance> for SalaryForRank {
	fn get_salary(a: u16, _: &AccountId) -> Balance {
		Balance::from(a) * 1000 * DOLLARS
	}
}

impl pallet_salary::Config for Runtime {
	type WeightInfo = ();
	type RuntimeEvent = RuntimeEvent;
	type Paymaster = PayFromAccount<Balances, TreasuryAccount>;
	type Members = RankedCollective;
	type Salary = SalaryForRank;
	type RegistrationPeriod = ConstU32<200>;
	type PayoutPeriod = ConstU32<200>;
	type Budget = Budget;
}

impl pallet_core_fellowship::Config for Runtime {
	type WeightInfo = ();
	type RuntimeEvent = RuntimeEvent;
	type Members = RankedCollective;
	type Balance = Balance;
	type ParamsOrigin = frame_system::EnsureRoot<AccountId>;
	type InductOrigin = pallet_core_fellowship::EnsureInducted<Runtime, (), 1>;
	type ApproveOrigin = EnsureRootWithSuccess<AccountId, ConstU16<9>>;
	type PromoteOrigin = EnsureRootWithSuccess<AccountId, ConstU16<9>>;
	type EvidenceSize = ConstU32<16_384>;
}

parameter_types! {
	pub const NftFractionalizationPalletId: PalletId = PalletId(*b"fraction");
	pub NewAssetSymbol: BoundedVec<u8, StringLimit> = (*b"FRAC").to_vec().try_into().unwrap();
	pub NewAssetName: BoundedVec<u8, StringLimit> = (*b"Frac").to_vec().try_into().unwrap();
}

impl pallet_nft_fractionalization::Config for Runtime {
	type RuntimeEvent = RuntimeEvent;
	type Deposit = AssetDeposit;
	type Currency = Balances;
	type NewAssetSymbol = NewAssetSymbol;
	type NewAssetName = NewAssetName;
	type StringLimit = StringLimit;
	type NftCollectionId = <Self as pallet_nfts::Config>::CollectionId;
	type NftId = <Self as pallet_nfts::Config>::ItemId;
	type AssetBalance = <Self as pallet_balances::Config>::Balance;
	type AssetId = <Self as pallet_assets::Config<Instance1>>::AssetId;
	type Assets = Assets;
	type Nfts = Nfts;
	type PalletId = NftFractionalizationPalletId;
	type WeightInfo = pallet_nft_fractionalization::weights::SubstrateWeight<Runtime>;
	type RuntimeHoldReason = RuntimeHoldReason;
	#[cfg(feature = "runtime-benchmarks")]
	type BenchmarkHelper = ();
}

parameter_types! {
	pub Features: PalletFeatures = PalletFeatures::all_enabled();
	pub const MaxAttributesPerCall: u32 = 10;
}

impl pallet_nfts::Config for Runtime {
	type RuntimeEvent = RuntimeEvent;
	type CollectionId = u32;
	type ItemId = u32;
	type Currency = Balances;
	type ForceOrigin = frame_system::EnsureRoot<AccountId>;
	type CollectionDeposit = CollectionDeposit;
	type ItemDeposit = ItemDeposit;
	type MetadataDepositBase = MetadataDepositBase;
	type AttributeDepositBase = MetadataDepositBase;
	type DepositPerByte = MetadataDepositPerByte;
	type StringLimit = ConstU32<256>;
	type KeyLimit = ConstU32<64>;
	type ValueLimit = ConstU32<256>;
	type ApprovalsLimit = ApprovalsLimit;
	type ItemAttributesApprovalsLimit = ItemAttributesApprovalsLimit;
	type MaxTips = MaxTips;
	type MaxDeadlineDuration = MaxDeadlineDuration;
	type MaxAttributesPerCall = MaxAttributesPerCall;
	type Features = Features;
	type OffchainSignature = Signature;
	type OffchainPublic = <Signature as traits::Verify>::Signer;
	type WeightInfo = pallet_nfts::weights::SubstrateWeight<Runtime>;
	#[cfg(feature = "runtime-benchmarks")]
	type Helper = ();
	type CreateOrigin = AsEnsureOriginWithArg<EnsureSigned<AccountId>>;
	type Locker = ();
}

impl pallet_transaction_storage::Config for Runtime {
	type RuntimeEvent = RuntimeEvent;
	type Currency = Balances;
	type RuntimeCall = RuntimeCall;
	type FeeDestination = ();
	type WeightInfo = pallet_transaction_storage::weights::SubstrateWeight<Runtime>;
	type MaxBlockTransactions =
		ConstU32<{ pallet_transaction_storage::DEFAULT_MAX_BLOCK_TRANSACTIONS }>;
	type MaxTransactionSize =
		ConstU32<{ pallet_transaction_storage::DEFAULT_MAX_TRANSACTION_SIZE }>;
}

impl pallet_whitelist::Config for Runtime {
	type RuntimeEvent = RuntimeEvent;
	type RuntimeCall = RuntimeCall;
	type WhitelistOrigin = EnsureRoot<AccountId>;
	type DispatchWhitelistedOrigin = EnsureRoot<AccountId>;
	type Preimages = Preimage;
	type WeightInfo = pallet_whitelist::weights::SubstrateWeight<Runtime>;
}

parameter_types! {
	pub const MigrationSignedDepositPerItem: Balance = 1 * CENTS;
	pub const MigrationSignedDepositBase: Balance = 20 * DOLLARS;
	pub const MigrationMaxKeyLen: u32 = 512;
}

impl pallet_state_trie_migration::Config for Runtime {
	type RuntimeEvent = RuntimeEvent;
	type ControlOrigin = EnsureRoot<AccountId>;
	type Currency = Balances;
	type MaxKeyLen = MigrationMaxKeyLen;
	type SignedDepositPerItem = MigrationSignedDepositPerItem;
	type SignedDepositBase = MigrationSignedDepositBase;
	// Warning: this is not advised, as it might allow the chain to be temporarily DOS-ed.
	// Preferably, if the chain's governance/maintenance team is planning on using a specific
	// account for the migration, put it here to make sure only that account can trigger the signed
	// migrations.
	type SignedFilter = EnsureSigned<Self::AccountId>;
	type WeightInfo = ();
}

const ALLIANCE_MOTION_DURATION_IN_BLOCKS: BlockNumber = 5 * DAYS;

parameter_types! {
	pub const AllianceMotionDuration: BlockNumber = ALLIANCE_MOTION_DURATION_IN_BLOCKS;
	pub const AllianceMaxProposals: u32 = 100;
	pub const AllianceMaxMembers: u32 = 100;
}

type AllianceCollective = pallet_collective::Instance3;
impl pallet_collective::Config<AllianceCollective> for Runtime {
	type RuntimeOrigin = RuntimeOrigin;
	type Proposal = RuntimeCall;
	type RuntimeEvent = RuntimeEvent;
	type MotionDuration = AllianceMotionDuration;
	type MaxProposals = AllianceMaxProposals;
	type MaxMembers = AllianceMaxMembers;
	type DefaultVote = pallet_collective::PrimeDefaultVote;
	type WeightInfo = pallet_collective::weights::SubstrateWeight<Runtime>;
	type SetMembersOrigin = EnsureRoot<Self::AccountId>;
	type MaxProposalWeight = MaxCollectivesProposalWeight;
}

parameter_types! {
	pub const MaxFellows: u32 = AllianceMaxMembers::get();
	pub const MaxAllies: u32 = 100;
	pub const AllyDeposit: Balance = 10 * DOLLARS;
	pub const RetirementPeriod: BlockNumber = ALLIANCE_MOTION_DURATION_IN_BLOCKS + (1 * DAYS);
}

impl pallet_alliance::Config for Runtime {
	type RuntimeEvent = RuntimeEvent;
	type Proposal = RuntimeCall;
	type AdminOrigin = EitherOfDiverse<
		EnsureRoot<AccountId>,
		pallet_collective::EnsureProportionMoreThan<AccountId, AllianceCollective, 2, 3>,
	>;
	type MembershipManager = EitherOfDiverse<
		EnsureRoot<AccountId>,
		pallet_collective::EnsureProportionMoreThan<AccountId, AllianceCollective, 2, 3>,
	>;
	type AnnouncementOrigin = EitherOfDiverse<
		EnsureRoot<AccountId>,
		pallet_collective::EnsureProportionMoreThan<AccountId, AllianceCollective, 2, 3>,
	>;
	type Currency = Balances;
	type Slashed = Treasury;
	type InitializeMembers = AllianceMotion;
	type MembershipChanged = AllianceMotion;
	#[cfg(not(feature = "runtime-benchmarks"))]
	type IdentityVerifier = AllianceIdentityVerifier;
	#[cfg(feature = "runtime-benchmarks")]
	type IdentityVerifier = ();
	type ProposalProvider = AllianceProposalProvider;
	type MaxProposals = AllianceMaxProposals;
	type MaxFellows = MaxFellows;
	type MaxAllies = MaxAllies;
	type MaxUnscrupulousItems = ConstU32<100>;
	type MaxWebsiteUrlLength = ConstU32<255>;
	type MaxAnnouncementsCount = ConstU32<100>;
	type MaxMembersCount = AllianceMaxMembers;
	type AllyDeposit = AllyDeposit;
	type WeightInfo = pallet_alliance::weights::SubstrateWeight<Runtime>;
	type RetirementPeriod = RetirementPeriod;
}

impl frame_benchmarking_pallet_pov::Config for Runtime {
	type RuntimeEvent = RuntimeEvent;
}

parameter_types! {
	pub StatementCost: Balance = 1 * DOLLARS;
	pub StatementByteCost: Balance = 100 * MILLICENTS;
	pub const MinAllowedStatements: u32 = 4;
	pub const MaxAllowedStatements: u32 = 10;
	pub const MinAllowedBytes: u32 = 1024;
	pub const MaxAllowedBytes: u32 = 4096;
}

impl pallet_statement::Config for Runtime {
	type RuntimeEvent = RuntimeEvent;
	type Currency = Balances;
	type StatementCost = StatementCost;
	type ByteCost = StatementByteCost;
	type MinAllowedStatements = MinAllowedStatements;
	type MaxAllowedStatements = MaxAllowedStatements;
	type MinAllowedBytes = MinAllowedBytes;
	type MaxAllowedBytes = MaxAllowedBytes;
}

parameter_types! {
	pub const BrokerPalletId: PalletId = PalletId(*b"py/broke");
}

pub struct IntoAuthor;
impl OnUnbalanced<Credit<AccountId, Balances>> for IntoAuthor {
	fn on_nonzero_unbalanced(credit: Credit<AccountId, Balances>) {
		if let Some(author) = Authorship::author() {
			let _ = <Balances as Balanced<_>>::resolve(&author, credit);
		}
	}
}

parameter_types! {
	pub storage CoreCount: Option<CoreIndex> = None;
	pub storage CoretimeRevenue: Option<(BlockNumber, Balance)> = None;
}

pub struct CoretimeProvider;
impl CoretimeInterface for CoretimeProvider {
	type AccountId = AccountId;
	type Balance = Balance;
	type BlockNumber = BlockNumber;
	fn latest() -> Self::BlockNumber {
		System::block_number()
	}
	fn request_core_count(_count: CoreIndex) {}
	fn request_revenue_info_at(_when: Self::BlockNumber) {}
	fn credit_account(_who: Self::AccountId, _amount: Self::Balance) {}
	fn assign_core(
		_core: CoreIndex,
		_begin: Self::BlockNumber,
		_assignment: Vec<(CoreAssignment, PartsOf57600)>,
		_end_hint: Option<Self::BlockNumber>,
	) {
	}
	fn check_notify_core_count() -> Option<u16> {
		let count = CoreCount::get();
		CoreCount::set(&None);
		count
	}
	fn check_notify_revenue_info() -> Option<(Self::BlockNumber, Self::Balance)> {
		let revenue = CoretimeRevenue::get();
		CoretimeRevenue::set(&None);
		revenue
	}
	#[cfg(feature = "runtime-benchmarks")]
	fn ensure_notify_core_count(count: u16) {
		CoreCount::set(&Some(count));
	}
	#[cfg(feature = "runtime-benchmarks")]
	fn ensure_notify_revenue_info(when: Self::BlockNumber, revenue: Self::Balance) {
		CoretimeRevenue::set(&Some((when, revenue)));
	}
}

impl pallet_broker::Config for Runtime {
	type RuntimeEvent = RuntimeEvent;
	type Currency = Balances;
	type OnRevenue = IntoAuthor;
	type TimeslicePeriod = ConstU32<2>;
	type MaxLeasedCores = ConstU32<5>;
	type MaxReservedCores = ConstU32<5>;
	type Coretime = CoretimeProvider;
	type ConvertBalance = traits::Identity;
	type WeightInfo = ();
	type PalletId = BrokerPalletId;
	type AdminOrigin = EnsureRoot<AccountId>;
	type PriceAdapter = pallet_broker::Linear;
}

parameter_types! {
	pub const MixnetNumCoverToCurrentBlocks: BlockNumber = 3;
	pub const MixnetNumRequestsToCurrentBlocks: BlockNumber = 3;
	pub const MixnetNumCoverToPrevBlocks: BlockNumber = 3;
	pub const MixnetNumRegisterStartSlackBlocks: BlockNumber = 3;
	pub const MixnetNumRegisterEndSlackBlocks: BlockNumber = 3;
	pub const MixnetRegistrationPriority: TransactionPriority = ImOnlineUnsignedPriority::get() - 1;
}

impl pallet_mixnet::Config for Runtime {
	type MaxAuthorities = MaxAuthorities;
	type MaxExternalAddressSize = ConstU32<128>;
	type MaxExternalAddressesPerMixnode = ConstU32<16>;
	type NextSessionRotation = Babe;
	type NumCoverToCurrentBlocks = MixnetNumCoverToCurrentBlocks;
	type NumRequestsToCurrentBlocks = MixnetNumRequestsToCurrentBlocks;
	type NumCoverToPrevBlocks = MixnetNumCoverToPrevBlocks;
	type NumRegisterStartSlackBlocks = MixnetNumRegisterStartSlackBlocks;
	type NumRegisterEndSlackBlocks = MixnetNumRegisterEndSlackBlocks;
	type RegistrationPriority = MixnetRegistrationPriority;
	type MinMixnodes = ConstU32<7>; // Low to allow small testing networks
}

construct_runtime!(
	pub struct Runtime
	{
		System: frame_system,
		Utility: pallet_utility,
		Babe: pallet_babe,
		Timestamp: pallet_timestamp,
		// Authorship must be before session in order to note author in the correct session and era
		// for im-online and staking.
		Authorship: pallet_authorship,
		Indices: pallet_indices,
		Balances: pallet_balances,
		TransactionPayment: pallet_transaction_payment,
		AssetTxPayment: pallet_asset_tx_payment,
		AssetConversionTxPayment: pallet_asset_conversion_tx_payment,
		ElectionProviderMultiPhase: pallet_election_provider_multi_phase,
		Staking: pallet_staking,
		Session: pallet_session,
		Democracy: pallet_democracy,
		Council: pallet_collective::<Instance1>,
		TechnicalCommittee: pallet_collective::<Instance2>,
		Elections: pallet_elections_phragmen,
		TechnicalMembership: pallet_membership::<Instance1>,
		Grandpa: pallet_grandpa,
		Treasury: pallet_treasury,
		AssetRate: pallet_asset_rate,
		Contracts: pallet_contracts,
		Sudo: pallet_sudo,
		ImOnline: pallet_im_online,
		AuthorityDiscovery: pallet_authority_discovery,
		Offences: pallet_offences,
		Historical: pallet_session_historical::{Pallet},
		RandomnessCollectiveFlip: pallet_insecure_randomness_collective_flip,
		Identity: pallet_identity,
		Society: pallet_society,
		Recovery: pallet_recovery,
		Vesting: pallet_vesting,
		Scheduler: pallet_scheduler,
		Glutton: pallet_glutton,
		Preimage: pallet_preimage,
		Proxy: pallet_proxy,
		Multisig: pallet_multisig,
		Bounties: pallet_bounties,
		Tips: pallet_tips,
		Assets: pallet_assets::<Instance1>,
		PoolAssets: pallet_assets::<Instance2>,
		Mmr: pallet_mmr,
		Lottery: pallet_lottery,
		Nis: pallet_nis,
		Uniques: pallet_uniques,
		Nfts: pallet_nfts,
		NftFractionalization: pallet_nft_fractionalization,
		Salary: pallet_salary,
		CoreFellowship: pallet_core_fellowship,
		TransactionStorage: pallet_transaction_storage,
		VoterList: pallet_bags_list::<Instance1>,
		StateTrieMigration: pallet_state_trie_migration,
		ChildBounties: pallet_child_bounties,
		Referenda: pallet_referenda,
		Remark: pallet_remark,
		RootTesting: pallet_root_testing,
		ConvictionVoting: pallet_conviction_voting,
		Whitelist: pallet_whitelist,
		AllianceMotion: pallet_collective::<Instance3>,
		Alliance: pallet_alliance,
		NominationPools: pallet_nomination_pools,
		RankedPolls: pallet_referenda::<Instance2>,
		RankedCollective: pallet_ranked_collective,
		AssetConversion: pallet_asset_conversion,
		FastUnstake: pallet_fast_unstake,
		MessageQueue: pallet_message_queue,
		Pov: frame_benchmarking_pallet_pov,
		TxPause: pallet_tx_pause,
		SafeMode: pallet_safe_mode,
		Statement: pallet_statement,
		Broker: pallet_broker,
<<<<<<< HEAD
		TasksExample: tasks_example,
=======
		Mixnet: pallet_mixnet,
>>>>>>> 9c1a2b38
	}
);

/// The address format for describing accounts.
pub type Address = sp_runtime::MultiAddress<AccountId, AccountIndex>;
/// Block header type as expected by this runtime.
pub type Header = generic::Header<BlockNumber, BlakeTwo256>;
/// Block type as expected by this runtime.
pub type Block = generic::Block<Header, UncheckedExtrinsic>;
/// A Block signed with a Justification
pub type SignedBlock = generic::SignedBlock<Block>;
/// BlockId type as expected by this runtime.
pub type BlockId = generic::BlockId<Block>;
/// The SignedExtension to the basic transaction logic.
///
/// When you change this, you **MUST** modify [`sign`] in `bin/node/testing/src/keyring.rs`!
///
/// [`sign`]: <../../testing/src/keyring.rs.html>
pub type SignedExtra = (
	frame_system::CheckNonZeroSender<Runtime>,
	frame_system::CheckSpecVersion<Runtime>,
	frame_system::CheckTxVersion<Runtime>,
	frame_system::CheckGenesis<Runtime>,
	frame_system::CheckEra<Runtime>,
	frame_system::CheckNonce<Runtime>,
	frame_system::CheckWeight<Runtime>,
	pallet_asset_conversion_tx_payment::ChargeAssetTxPayment<Runtime>,
);

/// Unchecked extrinsic type as expected by this runtime.
pub type UncheckedExtrinsic =
	generic::UncheckedExtrinsic<Address, RuntimeCall, Signature, SignedExtra>;
/// The payload being signed in transactions.
pub type SignedPayload = generic::SignedPayload<RuntimeCall, SignedExtra>;
/// Extrinsic type that has already been checked.
pub type CheckedExtrinsic = generic::CheckedExtrinsic<AccountId, RuntimeCall, SignedExtra>;
/// Executive: handles dispatch to the various modules.
pub type Executive = frame_executive::Executive<
	Runtime,
	Block,
	frame_system::ChainContext<Runtime>,
	Runtime,
	AllPalletsWithSystem,
	Migrations,
>;

// All migrations executed on runtime upgrade as a nested tuple of types implementing
// `OnRuntimeUpgrade`.
type Migrations = (
	pallet_nomination_pools::migration::v2::MigrateToV2<Runtime>,
	pallet_alliance::migration::Migration<Runtime>,
	pallet_contracts::Migration<Runtime>,
);

type EventRecord = frame_system::EventRecord<
	<Runtime as frame_system::Config>::RuntimeEvent,
	<Runtime as frame_system::Config>::Hash,
>;

/// MMR helper types.
mod mmr {
	use super::Runtime;
	pub use pallet_mmr::primitives::*;

	pub type Leaf = <<Runtime as pallet_mmr::Config>::LeafData as LeafDataProvider>::LeafData;
	pub type Hash = <Hashing as sp_runtime::traits::Hash>::Output;
	pub type Hashing = <Runtime as pallet_mmr::Config>::Hashing;
}

#[cfg(feature = "runtime-benchmarks")]
mod benches {
	frame_benchmarking::define_benchmarks!(
		[frame_benchmarking, BaselineBench::<Runtime>]
		[frame_benchmarking_pallet_pov, Pov]
		[pallet_alliance, Alliance]
		[pallet_assets, Assets]
		[pallet_babe, Babe]
		[pallet_bags_list, VoterList]
		[pallet_balances, Balances]
		[pallet_bounties, Bounties]
		[pallet_broker, Broker]
		[pallet_child_bounties, ChildBounties]
		[pallet_collective, Council]
		[pallet_conviction_voting, ConvictionVoting]
		[pallet_contracts, Contracts]
		[pallet_core_fellowship, CoreFellowship]
		[tasks_example, TasksExample]
		[pallet_democracy, Democracy]
		[pallet_asset_conversion, AssetConversion]
		[pallet_election_provider_multi_phase, ElectionProviderMultiPhase]
		[pallet_election_provider_support_benchmarking, EPSBench::<Runtime>]
		[pallet_elections_phragmen, Elections]
		[pallet_fast_unstake, FastUnstake]
		[pallet_nis, Nis]
		[pallet_grandpa, Grandpa]
		[pallet_identity, Identity]
		[pallet_im_online, ImOnline]
		[pallet_indices, Indices]
		[pallet_lottery, Lottery]
		[pallet_membership, TechnicalMembership]
		[pallet_message_queue, MessageQueue]
		[pallet_mmr, Mmr]
		[pallet_multisig, Multisig]
		[pallet_nomination_pools, NominationPoolsBench::<Runtime>]
		[pallet_offences, OffencesBench::<Runtime>]
		[pallet_preimage, Preimage]
		[pallet_proxy, Proxy]
		[pallet_ranked_collective, RankedCollective]
		[pallet_referenda, Referenda]
		[pallet_recovery, Recovery]
		[pallet_remark, Remark]
		[pallet_salary, Salary]
		[pallet_scheduler, Scheduler]
		[pallet_glutton, Glutton]
		[pallet_session, SessionBench::<Runtime>]
		[pallet_society, Society]
		[pallet_staking, Staking]
		[pallet_state_trie_migration, StateTrieMigration]
		[pallet_sudo, Sudo]
		[frame_system, SystemBench::<Runtime>]
		[pallet_timestamp, Timestamp]
		[pallet_tips, Tips]
		[pallet_transaction_storage, TransactionStorage]
		[pallet_treasury, Treasury]
		[pallet_asset_rate, AssetRate]
		[pallet_uniques, Uniques]
		[pallet_nfts, Nfts]
		[pallet_nft_fractionalization, NftFractionalization]
		[pallet_utility, Utility]
		[pallet_vesting, Vesting]
		[pallet_whitelist, Whitelist]
		[pallet_tx_pause, TxPause]
		[pallet_safe_mode, SafeMode]
	);
}

impl_runtime_apis! {
	impl sp_api::Core<Block> for Runtime {
		fn version() -> RuntimeVersion {
			VERSION
		}

		fn execute_block(block: Block) {
			Executive::execute_block(block);
		}

		fn initialize_block(header: &<Block as BlockT>::Header) {
			Executive::initialize_block(header)
		}
	}

	impl sp_api::Metadata<Block> for Runtime {
		fn metadata() -> OpaqueMetadata {
			OpaqueMetadata::new(Runtime::metadata().into())
		}

		fn metadata_at_version(version: u32) -> Option<OpaqueMetadata> {
			Runtime::metadata_at_version(version)
		}

		fn metadata_versions() -> sp_std::vec::Vec<u32> {
			Runtime::metadata_versions()
		}
	}

	impl sp_block_builder::BlockBuilder<Block> for Runtime {
		fn apply_extrinsic(extrinsic: <Block as BlockT>::Extrinsic) -> ApplyExtrinsicResult {
			Executive::apply_extrinsic(extrinsic)
		}

		fn finalize_block() -> <Block as BlockT>::Header {
			Executive::finalize_block()
		}

		fn inherent_extrinsics(data: InherentData) -> Vec<<Block as BlockT>::Extrinsic> {
			data.create_extrinsics()
		}

		fn check_inherents(block: Block, data: InherentData) -> CheckInherentsResult {
			data.check_extrinsics(&block)
		}
	}

	impl sp_transaction_pool::runtime_api::TaggedTransactionQueue<Block> for Runtime {
		fn validate_transaction(
			source: TransactionSource,
			tx: <Block as BlockT>::Extrinsic,
			block_hash: <Block as BlockT>::Hash,
		) -> TransactionValidity {
			Executive::validate_transaction(source, tx, block_hash)
		}
	}

	impl sp_statement_store::runtime_api::ValidateStatement<Block> for Runtime {
		fn validate_statement(
			source: sp_statement_store::runtime_api::StatementSource,
			statement: sp_statement_store::Statement,
		) -> Result<sp_statement_store::runtime_api::ValidStatement, sp_statement_store::runtime_api::InvalidStatement> {
			Statement::validate_statement(source, statement)
		}
	}

	impl sp_offchain::OffchainWorkerApi<Block> for Runtime {
		fn offchain_worker(header: &<Block as BlockT>::Header) {
			Executive::offchain_worker(header)
		}
	}

	impl sp_consensus_grandpa::GrandpaApi<Block> for Runtime {
		fn grandpa_authorities() -> sp_consensus_grandpa::AuthorityList {
			Grandpa::grandpa_authorities()
		}

		fn current_set_id() -> sp_consensus_grandpa::SetId {
			Grandpa::current_set_id()
		}

		fn submit_report_equivocation_unsigned_extrinsic(
			equivocation_proof: sp_consensus_grandpa::EquivocationProof<
				<Block as BlockT>::Hash,
				NumberFor<Block>,
			>,
			key_owner_proof: sp_consensus_grandpa::OpaqueKeyOwnershipProof,
		) -> Option<()> {
			let key_owner_proof = key_owner_proof.decode()?;

			Grandpa::submit_unsigned_equivocation_report(
				equivocation_proof,
				key_owner_proof,
			)
		}

		fn generate_key_ownership_proof(
			_set_id: sp_consensus_grandpa::SetId,
			authority_id: GrandpaId,
		) -> Option<sp_consensus_grandpa::OpaqueKeyOwnershipProof> {
			use codec::Encode;

			Historical::prove((sp_consensus_grandpa::KEY_TYPE, authority_id))
				.map(|p| p.encode())
				.map(sp_consensus_grandpa::OpaqueKeyOwnershipProof::new)
		}
	}

	impl pallet_nomination_pools_runtime_api::NominationPoolsApi<Block, AccountId, Balance> for Runtime {
		fn pending_rewards(who: AccountId) -> Balance {
			NominationPools::api_pending_rewards(who).unwrap_or_default()
		}

		fn points_to_balance(pool_id: pallet_nomination_pools::PoolId, points: Balance) -> Balance {
			NominationPools::api_points_to_balance(pool_id, points)
		}

		fn balance_to_points(pool_id: pallet_nomination_pools::PoolId, new_funds: Balance) -> Balance {
			NominationPools::api_balance_to_points(pool_id, new_funds)
		}
	}

	impl pallet_staking_runtime_api::StakingApi<Block, Balance> for Runtime {
		fn nominations_quota(balance: Balance) -> u32 {
			Staking::api_nominations_quota(balance)
		}
	}

	impl sp_consensus_babe::BabeApi<Block> for Runtime {
		fn configuration() -> sp_consensus_babe::BabeConfiguration {
			let epoch_config = Babe::epoch_config().unwrap_or(BABE_GENESIS_EPOCH_CONFIG);
			sp_consensus_babe::BabeConfiguration {
				slot_duration: Babe::slot_duration(),
				epoch_length: EpochDuration::get(),
				c: epoch_config.c,
				authorities: Babe::authorities().to_vec(),
				randomness: Babe::randomness(),
				allowed_slots: epoch_config.allowed_slots,
			}
		}

		fn current_epoch_start() -> sp_consensus_babe::Slot {
			Babe::current_epoch_start()
		}

		fn current_epoch() -> sp_consensus_babe::Epoch {
			Babe::current_epoch()
		}

		fn next_epoch() -> sp_consensus_babe::Epoch {
			Babe::next_epoch()
		}

		fn generate_key_ownership_proof(
			_slot: sp_consensus_babe::Slot,
			authority_id: sp_consensus_babe::AuthorityId,
		) -> Option<sp_consensus_babe::OpaqueKeyOwnershipProof> {
			use codec::Encode;

			Historical::prove((sp_consensus_babe::KEY_TYPE, authority_id))
				.map(|p| p.encode())
				.map(sp_consensus_babe::OpaqueKeyOwnershipProof::new)
		}

		fn submit_report_equivocation_unsigned_extrinsic(
			equivocation_proof: sp_consensus_babe::EquivocationProof<<Block as BlockT>::Header>,
			key_owner_proof: sp_consensus_babe::OpaqueKeyOwnershipProof,
		) -> Option<()> {
			let key_owner_proof = key_owner_proof.decode()?;

			Babe::submit_unsigned_equivocation_report(
				equivocation_proof,
				key_owner_proof,
			)
		}
	}

	impl sp_authority_discovery::AuthorityDiscoveryApi<Block> for Runtime {
		fn authorities() -> Vec<AuthorityDiscoveryId> {
			AuthorityDiscovery::authorities()
		}
	}

	impl frame_system_rpc_runtime_api::AccountNonceApi<Block, AccountId, Nonce> for Runtime {
		fn account_nonce(account: AccountId) -> Nonce {
			System::account_nonce(account)
		}
	}

	impl assets_api::AssetsApi<
		Block,
		AccountId,
		Balance,
		u32,
	> for Runtime
	{
		fn account_balances(account: AccountId) -> Vec<(u32, Balance)> {
			Assets::account_balances(account)
		}
	}

	impl pallet_contracts::ContractsApi<Block, AccountId, Balance, BlockNumber, Hash, EventRecord> for Runtime
	{
		fn call(
			origin: AccountId,
			dest: AccountId,
			value: Balance,
			gas_limit: Option<Weight>,
			storage_deposit_limit: Option<Balance>,
			input_data: Vec<u8>,
		) -> pallet_contracts_primitives::ContractExecResult<Balance, EventRecord> {
			let gas_limit = gas_limit.unwrap_or(RuntimeBlockWeights::get().max_block);
			Contracts::bare_call(
				origin,
				dest,
				value,
				gas_limit,
				storage_deposit_limit,
				input_data,
				pallet_contracts::DebugInfo::UnsafeDebug,
				pallet_contracts::CollectEvents::UnsafeCollect,
				pallet_contracts::Determinism::Enforced,
			)
		}

		fn instantiate(
			origin: AccountId,
			value: Balance,
			gas_limit: Option<Weight>,
			storage_deposit_limit: Option<Balance>,
			code: pallet_contracts_primitives::Code<Hash>,
			data: Vec<u8>,
			salt: Vec<u8>,
		) -> pallet_contracts_primitives::ContractInstantiateResult<AccountId, Balance, EventRecord>
		{
			let gas_limit = gas_limit.unwrap_or(RuntimeBlockWeights::get().max_block);
			Contracts::bare_instantiate(
				origin,
				value,
				gas_limit,
				storage_deposit_limit,
				code,
				data,
				salt,
				pallet_contracts::DebugInfo::UnsafeDebug,
				pallet_contracts::CollectEvents::UnsafeCollect,
			)
		}

		fn upload_code(
			origin: AccountId,
			code: Vec<u8>,
			storage_deposit_limit: Option<Balance>,
			determinism: pallet_contracts::Determinism,
		) -> pallet_contracts_primitives::CodeUploadResult<Hash, Balance>
		{
			Contracts::bare_upload_code(
				origin,
				code,
				storage_deposit_limit,
				determinism,
			)
		}

		fn get_storage(
			address: AccountId,
			key: Vec<u8>,
		) -> pallet_contracts_primitives::GetStorageResult {
			Contracts::get_storage(
				address,
				key
			)
		}
	}

	impl pallet_transaction_payment_rpc_runtime_api::TransactionPaymentApi<
		Block,
		Balance,
	> for Runtime {
		fn query_info(uxt: <Block as BlockT>::Extrinsic, len: u32) -> RuntimeDispatchInfo<Balance> {
			TransactionPayment::query_info(uxt, len)
		}
		fn query_fee_details(uxt: <Block as BlockT>::Extrinsic, len: u32) -> FeeDetails<Balance> {
			TransactionPayment::query_fee_details(uxt, len)
		}
		fn query_weight_to_fee(weight: Weight) -> Balance {
			TransactionPayment::weight_to_fee(weight)
		}
		fn query_length_to_fee(length: u32) -> Balance {
			TransactionPayment::length_to_fee(length)
		}
	}

	impl pallet_asset_conversion::AssetConversionApi<
		Block,
		Balance,
		u128,
		NativeOrAssetId<u32>
	> for Runtime
	{
		fn quote_price_exact_tokens_for_tokens(asset1: NativeOrAssetId<u32>, asset2: NativeOrAssetId<u32>, amount: u128, include_fee: bool) -> Option<Balance> {
			AssetConversion::quote_price_exact_tokens_for_tokens(asset1, asset2, amount, include_fee)
		}

		fn quote_price_tokens_for_exact_tokens(asset1: NativeOrAssetId<u32>, asset2: NativeOrAssetId<u32>, amount: u128, include_fee: bool) -> Option<Balance> {
			AssetConversion::quote_price_tokens_for_exact_tokens(asset1, asset2, amount, include_fee)
		}

		fn get_reserves(asset1: NativeOrAssetId<u32>, asset2: NativeOrAssetId<u32>) -> Option<(Balance, Balance)> {
			AssetConversion::get_reserves(&asset1, &asset2).ok()
		}
	}

	impl pallet_transaction_payment_rpc_runtime_api::TransactionPaymentCallApi<Block, Balance, RuntimeCall>
		for Runtime
	{
		fn query_call_info(call: RuntimeCall, len: u32) -> RuntimeDispatchInfo<Balance> {
			TransactionPayment::query_call_info(call, len)
		}
		fn query_call_fee_details(call: RuntimeCall, len: u32) -> FeeDetails<Balance> {
			TransactionPayment::query_call_fee_details(call, len)
		}
		fn query_weight_to_fee(weight: Weight) -> Balance {
			TransactionPayment::weight_to_fee(weight)
		}
		fn query_length_to_fee(length: u32) -> Balance {
			TransactionPayment::length_to_fee(length)
		}
	}

	impl pallet_nfts_runtime_api::NftsApi<Block, AccountId, u32, u32> for Runtime {
		fn owner(collection: u32, item: u32) -> Option<AccountId> {
			<Nfts as Inspect<AccountId>>::owner(&collection, &item)
		}

		fn collection_owner(collection: u32) -> Option<AccountId> {
			<Nfts as Inspect<AccountId>>::collection_owner(&collection)
		}

		fn attribute(
			collection: u32,
			item: u32,
			key: Vec<u8>,
		) -> Option<Vec<u8>> {
			<Nfts as Inspect<AccountId>>::attribute(&collection, &item, &key)
		}

		fn custom_attribute(
			account: AccountId,
			collection: u32,
			item: u32,
			key: Vec<u8>,
		) -> Option<Vec<u8>> {
			<Nfts as Inspect<AccountId>>::custom_attribute(
				&account,
				&collection,
				&item,
				&key,
			)
		}

		fn system_attribute(
			collection: u32,
			item: u32,
			key: Vec<u8>,
		) -> Option<Vec<u8>> {
			<Nfts as Inspect<AccountId>>::system_attribute(&collection, &item, &key)
		}

		fn collection_attribute(collection: u32, key: Vec<u8>) -> Option<Vec<u8>> {
			<Nfts as Inspect<AccountId>>::collection_attribute(&collection, &key)
		}
	}

	impl pallet_mmr::primitives::MmrApi<
		Block,
		mmr::Hash,
		BlockNumber,
	> for Runtime {
		fn mmr_root() -> Result<mmr::Hash, mmr::Error> {
			Ok(Mmr::mmr_root())
		}

		fn mmr_leaf_count() -> Result<mmr::LeafIndex, mmr::Error> {
			Ok(Mmr::mmr_leaves())
		}

		fn generate_proof(
			block_numbers: Vec<BlockNumber>,
			best_known_block_number: Option<BlockNumber>,
		) -> Result<(Vec<mmr::EncodableOpaqueLeaf>, mmr::Proof<mmr::Hash>), mmr::Error> {
			Mmr::generate_proof(block_numbers, best_known_block_number).map(
				|(leaves, proof)| {
					(
						leaves
							.into_iter()
							.map(|leaf| mmr::EncodableOpaqueLeaf::from_leaf(&leaf))
							.collect(),
						proof,
					)
				},
			)
		}

		fn verify_proof(leaves: Vec<mmr::EncodableOpaqueLeaf>, proof: mmr::Proof<mmr::Hash>)
			-> Result<(), mmr::Error>
		{
			let leaves = leaves.into_iter().map(|leaf|
				leaf.into_opaque_leaf()
				.try_decode()
				.ok_or(mmr::Error::Verify)).collect::<Result<Vec<mmr::Leaf>, mmr::Error>>()?;
			Mmr::verify_leaves(leaves, proof)
		}

		fn verify_proof_stateless(
			root: mmr::Hash,
			leaves: Vec<mmr::EncodableOpaqueLeaf>,
			proof: mmr::Proof<mmr::Hash>
		) -> Result<(), mmr::Error> {
			let nodes = leaves.into_iter().map(|leaf|mmr::DataOrHash::Data(leaf.into_opaque_leaf())).collect();
			pallet_mmr::verify_leaves_proof::<mmr::Hashing, _>(root, nodes, proof)
		}
	}

	impl sp_mixnet::runtime_api::MixnetApi<Block> for Runtime {
		fn session_status() -> sp_mixnet::types::SessionStatus {
			Mixnet::session_status()
		}

		fn prev_mixnodes() -> Result<Vec<sp_mixnet::types::Mixnode>, sp_mixnet::types::MixnodesErr> {
			Mixnet::prev_mixnodes()
		}

		fn current_mixnodes() -> Result<Vec<sp_mixnet::types::Mixnode>, sp_mixnet::types::MixnodesErr> {
			Mixnet::current_mixnodes()
		}

		fn maybe_register(session_index: sp_mixnet::types::SessionIndex, mixnode: sp_mixnet::types::Mixnode) -> bool {
			Mixnet::maybe_register(session_index, mixnode)
		}
	}

	impl sp_session::SessionKeys<Block> for Runtime {
		fn generate_session_keys(seed: Option<Vec<u8>>) -> Vec<u8> {
			SessionKeys::generate(seed)
		}

		fn decode_session_keys(
			encoded: Vec<u8>,
		) -> Option<Vec<(Vec<u8>, KeyTypeId)>> {
			SessionKeys::decode_into_raw_public_keys(&encoded)
		}
	}

	#[cfg(feature = "try-runtime")]
	impl frame_try_runtime::TryRuntime<Block> for Runtime {
		fn on_runtime_upgrade(checks: frame_try_runtime::UpgradeCheckSelect) -> (Weight, Weight) {
			// NOTE: intentional unwrap: we don't want to propagate the error backwards, and want to
			// have a backtrace here. If any of the pre/post migration checks fail, we shall stop
			// right here and right now.
			let weight = Executive::try_runtime_upgrade(checks).unwrap();
			(weight, RuntimeBlockWeights::get().max_block)
		}

		fn execute_block(
			block: Block,
			state_root_check: bool,
			signature_check: bool,
			select: frame_try_runtime::TryStateSelect
		) -> Weight {
			// NOTE: intentional unwrap: we don't want to propagate the error backwards, and want to
			// have a backtrace here.
			Executive::try_execute_block(block, state_root_check, signature_check, select).unwrap()
		}
	}

	#[cfg(feature = "runtime-benchmarks")]
	impl frame_benchmarking::Benchmark<Block> for Runtime {
		fn benchmark_metadata(extra: bool) -> (
			Vec<frame_benchmarking::BenchmarkList>,
			Vec<frame_support::traits::StorageInfo>,
		) {
			use frame_benchmarking::{baseline, Benchmarking, BenchmarkList};
			use frame_support::traits::StorageInfoTrait;

			// Trying to add benchmarks directly to the Session Pallet caused cyclic dependency
			// issues. To get around that, we separated the Session benchmarks into its own crate,
			// which is why we need these two lines below.
			use pallet_session_benchmarking::Pallet as SessionBench;
			use pallet_offences_benchmarking::Pallet as OffencesBench;
			use pallet_election_provider_support_benchmarking::Pallet as EPSBench;
			use frame_system_benchmarking::Pallet as SystemBench;
			use baseline::Pallet as BaselineBench;
			use pallet_nomination_pools_benchmarking::Pallet as NominationPoolsBench;

			let mut list = Vec::<BenchmarkList>::new();
			list_benchmarks!(list, extra);

			let storage_info = AllPalletsWithSystem::storage_info();

			(list, storage_info)
		}

		fn dispatch_benchmark(
			config: frame_benchmarking::BenchmarkConfig
		) -> Result<Vec<frame_benchmarking::BenchmarkBatch>, sp_runtime::RuntimeString> {
			use frame_benchmarking::{baseline, Benchmarking, BenchmarkBatch};
			use sp_storage::TrackedStorageKey;

			// Trying to add benchmarks directly to the Session Pallet caused cyclic dependency
			// issues. To get around that, we separated the Session benchmarks into its own crate,
			// which is why we need these two lines below.
			use pallet_session_benchmarking::Pallet as SessionBench;
			use pallet_offences_benchmarking::Pallet as OffencesBench;
			use pallet_election_provider_support_benchmarking::Pallet as EPSBench;
			use frame_system_benchmarking::Pallet as SystemBench;
			use baseline::Pallet as BaselineBench;
			use pallet_nomination_pools_benchmarking::Pallet as NominationPoolsBench;

			impl pallet_session_benchmarking::Config for Runtime {}
			impl pallet_offences_benchmarking::Config for Runtime {}
			impl pallet_election_provider_support_benchmarking::Config for Runtime {}
			impl frame_system_benchmarking::Config for Runtime {}
			impl baseline::Config for Runtime {}
			impl pallet_nomination_pools_benchmarking::Config for Runtime {}

			use frame_support::traits::WhitelistedStorageKeys;
			let mut whitelist: Vec<TrackedStorageKey> = AllPalletsWithSystem::whitelisted_storage_keys();

			// Treasury Account
			// TODO: this is manual for now, someday we might be able to use a
			// macro for this particular key
			let treasury_key = frame_system::Account::<Runtime>::hashed_key_for(Treasury::account_id());
			whitelist.push(treasury_key.to_vec().into());

			let mut batches = Vec::<BenchmarkBatch>::new();
			let params = (&config, &whitelist);
			add_benchmarks!(params, batches);
			Ok(batches)
		}
	}

	impl sp_genesis_builder::GenesisBuilder<Block> for Runtime {
		fn create_default_config() -> Vec<u8> {
			create_default_config::<RuntimeGenesisConfig>()
		}

		fn build_config(config: Vec<u8>) -> sp_genesis_builder::Result {
			build_config::<RuntimeGenesisConfig>(config)
		}
	}
}

#[cfg(test)]
mod tests {
	use super::*;
	use frame_election_provider_support::NposSolution;
	use frame_system::offchain::CreateSignedTransaction;
	use sp_runtime::UpperOf;

	#[test]
	fn validate_transaction_submitter_bounds() {
		fn is_submit_signed_transaction<T>()
		where
			T: CreateSignedTransaction<RuntimeCall>,
		{
		}

		is_submit_signed_transaction::<Runtime>();
	}

	#[test]
	fn perbill_as_onchain_accuracy() {
		type OnChainAccuracy =
			<<Runtime as pallet_election_provider_multi_phase::MinerConfig>::Solution as NposSolution>::Accuracy;
		let maximum_chain_accuracy: Vec<UpperOf<OnChainAccuracy>> = (0..MaxNominations::get())
			.map(|_| <UpperOf<OnChainAccuracy>>::from(OnChainAccuracy::one().deconstruct()))
			.collect();
		let _: UpperOf<OnChainAccuracy> =
			maximum_chain_accuracy.iter().fold(0, |acc, x| acc.checked_add(*x).unwrap());
	}

	#[test]
	fn call_size() {
		let size = core::mem::size_of::<RuntimeCall>();
		assert!(
			size <= CALL_PARAMS_MAX_SIZE,
			"size of RuntimeCall {} is more than {CALL_PARAMS_MAX_SIZE} bytes.
			 Some calls have too big arguments, use Box to reduce the size of RuntimeCall.
			 If the limit is too strong, maybe consider increase the limit.",
			size,
		);
	}
}<|MERGE_RESOLUTION|>--- conflicted
+++ resolved
@@ -2136,11 +2136,8 @@
 		SafeMode: pallet_safe_mode,
 		Statement: pallet_statement,
 		Broker: pallet_broker,
-<<<<<<< HEAD
 		TasksExample: tasks_example,
-=======
 		Mixnet: pallet_mixnet,
->>>>>>> 9c1a2b38
 	}
 );
 
